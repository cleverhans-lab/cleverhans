from __future__ import absolute_import
from __future__ import division
from __future__ import print_function
from __future__ import unicode_literals

import functools
import tensorflow as tf
import tensorflow.contrib.slim as slim
import unittest
import numpy as np
from numpy import float32

from cleverhans.devtools.checks import CleverHansTest

from cleverhans.attacks import Attack, SPSA
from cleverhans.attacks import FastGradientMethod
from cleverhans.attacks import BasicIterativeMethod
from cleverhans.attacks import MomentumIterativeMethod
from cleverhans.attacks import VirtualAdversarialMethod
from cleverhans.attacks import SaliencyMapMethod
from cleverhans.attacks import CarliniWagnerL2
from cleverhans.attacks import ElasticNetMethod
from cleverhans.attacks import DeepFool
from cleverhans.attacks import MadryEtAl
from cleverhans.attacks import ProjectedGradientDescent
from cleverhans.attacks import FastFeatureAdversaries
from cleverhans.attacks import LBFGS
from cleverhans.attacks import SpatialTransformationMethod
from cleverhans.initializers import HeReLuNormalInitializer
from cleverhans.model import Model


class SimpleModel(Model):
  """
  A very simple neural network
  """

  def __init__(self, scope='simple', nb_classes=2, **kwargs):
    del kwargs
    Model.__init__(self, scope, nb_classes, locals())

  def fprop(self, x, **kwargs):
    del kwargs
    with tf.variable_scope(self.scope, reuse=tf.AUTO_REUSE):
      w1 = tf.constant([[1.5, .3], [-2, 0.3]],
                       dtype=tf.as_dtype(x.dtype))
      w2 = tf.constant([[-2.4, 1.2], [0.5, -2.3]],
                       dtype=tf.as_dtype(x.dtype))
    h1 = tf.nn.sigmoid(tf.matmul(x, w1))
    res = tf.matmul(h1, w2)
    return {self.O_LOGITS: res,
            self.O_PROBS: tf.nn.softmax(res)}


class TrivialModel(Model):
  """
  A linear model with two weights
  """

  def __init__(self, scope='trivial', nb_classes=2, **kwargs):
    del kwargs
    Model.__init__(self, scope, nb_classes, locals())

  def fprop(self, x, **kwargs):
    del kwargs
    with tf.variable_scope(self.scope, reuse=tf.AUTO_REUSE):
      w1 = tf.constant([[1, -1]], dtype=tf.float32)
    res = tf.matmul(x, w1)
    return {self.O_LOGITS: res,
            self.O_PROBS: tf.nn.softmax(res)}


class DummyModel(Model):
  """
  A simple model based on slim
  """

  def __init__(self, scope='dummy_model', nb_classes=10, **kwargs):
    del kwargs
    Model.__init__(self, scope, nb_classes, locals())

  def fprop(self, x, **kwargs):
    del kwargs
    with tf.variable_scope(self.scope, reuse=tf.AUTO_REUSE):
      net = slim.flatten(x)
      net = slim.fully_connected(net, 60)
      logits = slim.fully_connected(net, 10, activation_fn=None)
      return {self.O_LOGITS: logits,
              self.O_PROBS: tf.nn.softmax(logits)}


class TestAttackClassInitArguments(CleverHansTest):

  def test_model(self):
    sess = tf.Session()

    # Exception is thrown when model does not have __call__ attribute
    with self.assertRaises(Exception) as context:
      model = tf.placeholder(tf.float32, shape=(None, 10))
      Attack(model, sess=sess)
    self.assertTrue(context.exception)

  def test_sess(self):
    # Test that it is permitted to provide no session.
    # The session still needs to be created prior to running the attack.
    with tf.Session() as sess:
      Attack(Model('model', 10, {}), sess=None)

  def test_sess_generate_np(self):
    model = Model('model', 10, {})

    class DummyAttack(Attack):
      def generate(self, x, **kwargs):
        return x

    # Test that generate_np is NOT permitted without a session.
    # The session still needs to be created prior to running the attack.
    with tf.Session() as sess:
      attack = DummyAttack(model, sess=None)
      with self.assertRaises(Exception) as context:
        attack.generate_np(0.)
      self.assertTrue(context.exception)


class TestParseParams(CleverHansTest):
  def test_parse(self):
    sess = tf.Session()

    test_attack = Attack(Model('model', 10, {}), sess=sess)
    self.assertTrue(test_attack.parse_params({}))


class TestVirtualAdversarialMethod(CleverHansTest):
  def setUp(self):
    super(TestVirtualAdversarialMethod, self).setUp()

    self.sess = tf.Session()
    self.sess.as_default()
    self.model = DummyModel('virtual_adv_dummy_model')
    self.attack = VirtualAdversarialMethod(self.model, sess=self.sess)

    # initialize model
    with tf.name_scope('virtual_adv_dummy_model'):
      self.model(tf.placeholder(tf.float32, shape=(None, 1000)))
    self.sess.run(tf.global_variables_initializer())

  def test_parse_params(self):
    self.attack.parse_params()
    # test default values
    self.assertEqual(self.attack.eps, 2.0)
    self.assertEqual(self.attack.num_iterations, 1)
    self.assertEqual(self.attack.xi, 1e-6)
    self.assertEqual(self.attack.clip_min, None)
    self.assertEqual(self.attack.clip_max, None)

  def test_generate_np(self):
    x_val = np.random.rand(100, 1000)
    perturbation = self.attack.generate_np(x_val) - x_val
    perturbation_norm = np.sqrt(np.sum(perturbation ** 2, axis=1))
    # test perturbation norm
    self.assertClose(perturbation_norm, self.attack.eps)


class TestFastGradientMethod(CleverHansTest):
  def setUp(self):
    super(TestFastGradientMethod, self).setUp()

    self.sess = tf.Session()
    self.model = SimpleModel()
    self.attack = FastGradientMethod(self.model, sess=self.sess)

  def generate_adversarial_examples_np(self, ord, eps, **kwargs):
    x_val = np.random.rand(100, 2)
    x_val = np.array(x_val, dtype=np.float32)

    x_adv = self.attack.generate_np(x_val, eps=eps, ord=ord,
                                    clip_min=float32(-5), clip_max=float32(5),
                                    **kwargs)
    if ord == np.inf:
      delta = np.max(np.abs(x_adv - x_val), axis=1)
    elif ord == 1:
      delta = np.sum(np.abs(x_adv - x_val), axis=1)
    elif ord == 2:
      delta = np.sum(np.square(x_adv - x_val), axis=1) ** .5

    return x_val, x_adv, delta

  def help_generate_np_gives_adversarial_example(self, ord, eps=.5,
                                                 **kwargs):
    eps = float32(eps)
    x_val, x_adv, delta = self.generate_adversarial_examples_np(ord, eps,
                                                                **kwargs)
    self.assertClose(delta, eps)
    orig_labs = np.argmax(self.sess.run(self.model(x_val)), axis=1)
    new_labs = np.argmax(self.sess.run(self.model(x_adv)), axis=1)
    self.assertTrue(np.mean(orig_labs == new_labs) < 0.5)

  def test_invalid_input(self):
    x_val = -np.ones((2, 2), dtype='float32')
    with self.assertRaises(tf.errors.InvalidArgumentError) as context:
      self.attack.generate_np(x_val, eps=1., clip_min=0., clip_max=1.)
    self.assertTrue(context.exception)


  def test_generate_np_gives_adversarial_example_linfinity(self):
    self.help_generate_np_gives_adversarial_example(np.infty)

  def test_generate_np_gives_adversarial_example_l1(self):
    self.help_generate_np_gives_adversarial_example(1)

  def test_generate_np_gives_adversarial_example_l2(self):
    self.help_generate_np_gives_adversarial_example(2)

  def test_generate_respects_dtype(self):
    self.attack = FastGradientMethod(self.model, sess=self.sess,
                                     dtypestr='float64')
    x = tf.placeholder(dtype=tf.float64, shape=(100, 2))
    x_adv = self.attack.generate(x)
    self.assertEqual(x_adv.dtype, tf.float64)

  def test_targeted_generate_np_gives_adversarial_example(self):
    random_labs = np.random.random_integers(0, 1, 100)
    random_labs_one_hot = np.zeros((100, 2), dtype='int32')
    random_labs_one_hot[np.arange(100), random_labs] = 1

    _, x_adv, delta = self.generate_adversarial_examples_np(
        eps=float32(.5), ord=np.inf, y_target=random_labs_one_hot)

    self.assertClose(delta, 0.5)

    new_labs = np.argmax(self.sess.run(self.model(x_adv)), axis=1)
    self.assertTrue(np.mean(random_labs == new_labs) > 0.7)

  def test_generate_np_can_be_called_with_different_eps(self):
    x_val = np.random.rand(100, 2)
    x_val = np.array(x_val, dtype=np.float32)

    for eps in [0.1, 0.2, 0.3, 0.4]:
      eps = np.array(eps, dtype='float32')
      x_adv = self.attack.generate_np(x_val, eps=eps, ord=np.inf,
                                      clip_min=float32(-5.0),
                                      clip_max=float32(5.0))

      delta = np.max(np.abs(x_adv - x_val), axis=1)
      self.assertClose(delta, eps)

  def test_generate_np_clip_works_as_expected(self):
    x_val = np.random.rand(100, 2)
    x_val = np.array(x_val, dtype=np.float32)

<<<<<<< HEAD
    x_adv = self.attack.generate_np(x_val, eps=np.array(0.5, 'float32'),
                                    ord=np.inf,
                                    clip_min=float32(-0.2),
                                    clip_max=float32(0.1))
=======
    x_adv = self.attack.generate_np(x_val, eps=0.5, ord=np.inf,
                                    clip_min=-0.2, clip_max=0.1,
                                    sanity_checks=False)
>>>>>>> eab92ace

    self.assertClose(np.min(x_adv), -0.2)
    self.assertClose(np.max(x_adv), 0.1)

class TestSPSA(CleverHansTest):
  def setUp(self):
    super(TestSPSA, self).setUp()

    self.sess = tf.Session()
    self.model = SimpleModel()
    self.attack = SPSA(self.model, sess=self.sess)

  def test_attack_strength(self):
    n_samples = 10
    x_val = np.random.rand(n_samples, 2)
    x_val = np.array(x_val, dtype=np.float32)

    # The SPSA attack currently uses non-one-hot labels
    # TODO: change this to use standard cleverhans label conventions
    feed_labs = np.random.randint(0, 2, n_samples)

    x_input = tf.placeholder(tf.float32, shape=(1, 2))
    y_label = tf.placeholder(tf.int32, shape=(1,))

    x_adv_op = self.attack.generate(
        x_input, y=y_label,
        epsilon=.5, num_steps=100, batch_size=64, spsa_iters=1,
        clip_min=0., clip_max=1.
    )

    all_x_adv = []
    for i in range(n_samples):
      x_adv_np = self.sess.run(x_adv_op, feed_dict={
          x_input: np.expand_dims(x_val[i], axis=0),
          y_label: np.expand_dims(feed_labs[i], axis=0),
      })
      all_x_adv.append(x_adv_np[0])

    x_adv = np.vstack(all_x_adv)
    new_labs = np.argmax(self.sess.run(self.model(x_adv)), axis=1)
    self.assertTrue(np.mean(feed_labs == new_labs) < 0.1)

  def test_attack_strength_np(self):
    # Same test as test_attack_strength, but uses generate_np interface
    n_samples = 10
    x_val = np.random.rand(n_samples, 2)
    x_val = np.array(x_val, dtype=np.float32)

    feed_labs = np.random.randint(0, 2, n_samples, dtype='int32')

    all_x_adv = []
    for i in range(n_samples):
      x_adv_np = self.attack.generate_np(
          np.expand_dims(x_val[i], axis=0),
<<<<<<< HEAD
          y=np.expand_dims(feed_labs[i], axis=0).astype('int32'),
          eps=np.array(.5, dtype='float32'), num_steps=100, spsa_samples=64,
          clip_min=float32(0.), clip_max=float32(1.),
          spsa_iters=1)
=======
          y=np.expand_dims(feed_labs[i], axis=0),
          epsilon=.5, num_steps=100, batch_size=64, spsa_iters=1)
>>>>>>> eab92ace
      all_x_adv.append(x_adv_np[0])

    x_adv = np.vstack(all_x_adv)
    new_labs = np.argmax(self.sess.run(self.model(x_adv)), axis=1)
    self.assertLess(np.mean(feed_labs == new_labs), 0.1)

  def test_attack_strength_np_batched(self):
    # Same test as test_attack_strength_np, but batched
    n_samples = 10
    x_val = np.random.rand(n_samples, 2)
    x_val = np.array(x_val, dtype=np.float32)

    feed_labs = np.random.randint(0, 2, n_samples, dtype='int32')
    x_adv = self.attack.generate_np(
        x_val, y=feed_labs.astype('int32'), eps=np.array(.5, dtype='float32'),
        num_steps=100, spsa_samples=64, spsa_iters=1, clip_min=float32(0.),
        clip_max=float32(1.))

    new_labs = np.argmax(self.sess.run(self.model(x_adv)), axis=1)
    self.assertLess(np.mean(feed_labs == new_labs), 0.1)

class TestBasicIterativeMethod(TestFastGradientMethod):
  def setUp(self):
    TestFastGradientMethod.setUp(self)

    self.sess = tf.Session()
    self.model = SimpleModel()
    self.attack = BasicIterativeMethod(self.model, sess=self.sess)

  def test_generate_np_gives_adversarial_example_linfinity(self):
    self.help_generate_np_gives_adversarial_example(ord=np.infty,
                                                    eps=np.array(.5,
                                                                 'float32'),
                                                    nb_iter=20)

  def test_generate_np_gives_adversarial_example_l1(self):
    self.help_generate_np_gives_adversarial_example(ord=1,
                                                    eps=np.array(.5,
                                                                 'float32'),
                                                    nb_iter=20)

  def test_generate_np_gives_adversarial_example_l2(self):
    self.help_generate_np_gives_adversarial_example(ord=2,
                                                    eps=np.array(.5,
                                                                 'float32'),
                                                    nb_iter=20)

  def test_do_not_reach_lp_boundary(self):
    """
    Make sure that iterative attack don't reach boundary of Lp
    neighbourhood if nb_iter * eps_iter is relatively small compared to
    epsilon.
    """
    for ord in [1, 2, np.infty]:
      _, _, delta = self.generate_adversarial_examples_np(
          ord=ord, eps=np.array(.5, 'float32'), nb_iter=10,
          eps_iter=np.array(.01, 'float32'))
      self.assertTrue(np.max(0.5 - delta) > 0.25)

  def test_attack_strength(self):
    """
    If clipping is not done at each iteration (not passing clip_min and
    clip_max to fgm), this attack fails by
    np.mean(orig_labels == new_labels) == .39.
    """
    x_val = np.random.rand(100, 2)
    x_val = np.array(x_val, dtype=np.float32)

<<<<<<< HEAD
    x_adv = self.attack.generate_np(x_val, eps=float32(1.0), ord=np.inf,
                                    clip_min=float32(0.5),
                                    clip_max=float32(0.7),
                                    nb_iter=5)
=======
    # sanity checks turned off becuase this test initializes outside
    # the valid range.
    x_adv = self.attack.generate_np(x_val, eps=1.0, ord=np.inf,
                                    clip_min=0.5, clip_max=0.7,
                                    nb_iter=5, sanity_checks=False)
>>>>>>> eab92ace

    orig_labs = np.argmax(self.sess.run(self.model(x_val)), axis=1)
    new_labs = np.argmax(self.sess.run(self.model(x_adv)), axis=1)
    self.assertTrue(np.mean(orig_labs == new_labs) < 0.1)

  def test_generate_np_does_not_cache_graph_computation_for_nb_iter(self):
    x_val = np.random.rand(100, 2)
    x_val = np.array(x_val, dtype=np.float32)

    x_adv = self.attack.generate_np(x_val, eps=float32(1.0), ord=np.inf,
                                    clip_min=float32(-5.0),
                                    clip_max=float32(5.0),
                                    nb_iter=10)

    orig_labs = np.argmax(self.sess.run(self.model(x_val)), axis=1)
    new_labs = np.argmax(self.sess.run(self.model(x_adv)), axis=1)
    self.assertTrue(np.mean(orig_labs == new_labs) < 0.1)

    ok = [False]
    old_grads = tf.gradients

    def fn(*x, **y):
      ok[0] = True
      return old_grads(*x, **y)

    tf.gradients = fn

    x_adv = self.attack.generate_np(x_val, eps=float32(1.0), ord=np.inf,
                                    clip_min=float32(-5.0),
                                    clip_max=float32(5.0),
                                    nb_iter=11)

    orig_labs = np.argmax(self.sess.run(self.model(x_val)), axis=1)
    new_labs = np.argmax(self.sess.run(self.model(x_adv)), axis=1)
    self.assertTrue(np.mean(orig_labs == new_labs) < 0.1)

    tf.gradients = old_grads

    self.assertTrue(ok[0])


class TestMomentumIterativeMethod(TestBasicIterativeMethod):
  def setUp(self):
    super(TestMomentumIterativeMethod, self).setUp()

    self.sess = tf.Session()
    self.model = SimpleModel()
    self.attack = MomentumIterativeMethod(self.model, sess=self.sess)

  def test_generate_np_can_be_called_with_different_decay_factor(self):
    x_val = np.random.rand(100, 2)
    x_val = np.array(x_val, dtype=np.float32)

    for decay_factor in [0.0, 0.5, 1.0]:
      x_adv = self.attack.generate_np(x_val, eps=float32(0.5), ord=np.inf,
                                      decay_factor=decay_factor,
                                      clip_min=float32(-5.0),
                                      clip_max=float32(5.0))

      delta = np.max(np.abs(x_adv - x_val), axis=1)
      self.assertClose(delta, 0.5)


class TestCarliniWagnerL2(CleverHansTest):
  def setUp(self):
    super(TestCarliniWagnerL2, self).setUp()

    self.sess = tf.Session()
    self.model = SimpleModel()
    self.attack = CarliniWagnerL2(self.model, sess=self.sess)

  def test_generate_np_untargeted_gives_adversarial_example(self):
    x_val = np.random.rand(100, 2)
    x_val = np.array(x_val, dtype=np.float32)

    x_adv = self.attack.generate_np(x_val, max_iterations=100,
                                    binary_search_steps=3,
                                    initial_const=1,
                                    clip_min=float32(-5),
                                    clip_max=float32(5),
                                    batch_size=10)

    orig_labs = np.argmax(self.sess.run(self.model(x_val)), axis=1)
    new_labs = np.argmax(self.sess.run(self.model(x_adv)), axis=1)

    self.assertTrue(np.mean(orig_labs == new_labs) < 0.1)

  def test_generate_np_targeted_gives_adversarial_example(self):
    x_val = np.random.rand(100, 2)
    x_val = np.array(x_val, dtype=np.float32)

    feed_labs = np.zeros((100, 2))
    feed_labs[np.arange(100), np.random.randint(0, 1, 100)] = 1
    x_adv = self.attack.generate_np(x_val, max_iterations=100,
                                    binary_search_steps=3,
                                    initial_const=1,
                                    clip_min=float32(-5), clip_max=float32(5),
                                    batch_size=100, y_target=feed_labs)

    new_labs = np.argmax(self.sess.run(self.model(x_adv)), axis=1)

    self.assertTrue(np.mean(np.argmax(feed_labs, axis=1) == new_labs)
                    > 0.9)

  def test_generate_gives_adversarial_example(self):

    x_val = np.random.rand(100, 2)
    x_val = np.array(x_val, dtype=np.float32)

    orig_labs = np.argmax(self.sess.run(self.model(x_val)), axis=1)
    feed_labs = np.zeros((100, 2))
    feed_labs[np.arange(100), orig_labs] = 1
    x = tf.placeholder(tf.float32, x_val.shape)
    y = tf.placeholder(tf.float32, feed_labs.shape)

    x_adv_p = self.attack.generate(x, max_iterations=100,
                                   binary_search_steps=3,
                                   initial_const=1,
                                   clip_min=float32(-5),
                                   clip_max=float32(5),
                                   batch_size=100, y=y)
    self.assertEqual(x_val.shape, x_adv_p.shape)
    x_adv = self.sess.run(x_adv_p, {x: x_val, y: feed_labs})

    new_labs = np.argmax(self.sess.run(self.model(x_adv)), axis=1)

    self.assertTrue(np.mean(orig_labs == new_labs) < 0.1)

  def test_generate_np_gives_clipped_adversarial_examples(self):
    x_val = np.random.rand(100, 2)
    x_val = np.array(x_val, dtype=np.float32)

    x_adv = self.attack.generate_np(x_val, max_iterations=10,
                                    binary_search_steps=1,
                                    learning_rate=1e-3,
                                    initial_const=1,
                                    clip_min=float32(-0.2),
                                    clip_max=float32(0.3),
                                    batch_size=100)

    self.assertTrue(-0.201 < np.min(x_adv))
    self.assertTrue(np.max(x_adv) < .301)

  def test_generate_np_high_confidence_targeted_examples(self):

    trivial_model = TrivialModel()

    for CONFIDENCE in [0, 2.3]:
      x_val = np.random.rand(10, 1) - .5
      x_val = np.array(x_val, dtype=np.float32)

      feed_labs = np.zeros((10, 2))
      feed_labs[np.arange(10), np.random.randint(0, 2, 10)] = 1
      attack = CarliniWagnerL2(trivial_model, sess=self.sess)
      x_adv = attack.generate_np(x_val,
                                 max_iterations=100,
                                 binary_search_steps=2,
                                 learning_rate=1e-2,
                                 initial_const=1,
                                 clip_min=float32(-10),
                                 clip_max=float32(10),
                                 confidence=CONFIDENCE,
                                 y_target=feed_labs,
                                 batch_size=10)

      new_labs = self.sess.run(trivial_model.get_logits(x_adv))

      good_labs = new_labs[np.arange(10), np.argmax(feed_labs, axis=1)]
      bad_labs = new_labs[np.arange(
          10), 1 - np.argmax(feed_labs, axis=1)]

      self.assertClose(CONFIDENCE, np.min(good_labs - bad_labs),
                       atol=1e-1)
      self.assertTrue(np.mean(np.argmax(new_labs, axis=1) ==
                              np.argmax(feed_labs, axis=1)) > .9)

  def test_generate_np_high_confidence_untargeted_examples(self):

    trivial_model = TrivialModel()

    for CONFIDENCE in [0, 2.3]:
      x_val = np.random.rand(10, 1) - .5
      x_val = np.array(x_val, dtype=np.float32)

      orig_labs = np.argmax(
          self.sess.run(trivial_model.get_logits(x_val)), axis=1)
      attack = CarliniWagnerL2(trivial_model, sess=self.sess)
      x_adv = attack.generate_np(x_val,
                                 max_iterations=100,
                                 binary_search_steps=2,
                                 learning_rate=1e-2,
                                 initial_const=1,
                                 clip_min=float32(-10), clip_max=float32(10),
                                 confidence=CONFIDENCE,
                                 batch_size=10)

      new_labs = self.sess.run(trivial_model.get_logits(x_adv))

      good_labs = new_labs[np.arange(10), 1 - orig_labs]
      bad_labs = new_labs[np.arange(10), orig_labs]

      self.assertTrue(np.mean(np.argmax(new_labs, axis=1) == orig_labs)
                      == 0)
      self.assertTrue(np.isclose(
          0, np.min(good_labs - (bad_labs + CONFIDENCE)), atol=1e-1))


class TestElasticNetMethod(CleverHansTest):
  def setUp(self):
    super(TestElasticNetMethod, self).setUp()

    self.sess = tf.Session()
    self.model = SimpleModel()
    self.attack = ElasticNetMethod(self.model, sess=self.sess)

  def test_generate_np_untargeted_gives_adversarial_example(self):
    x_val = np.random.rand(100, 2)
    x_val = np.array(x_val, dtype=np.float32)

    x_adv = self.attack.generate_np(x_val, max_iterations=100,
                                    binary_search_steps=3,
                                    initial_const=1,
                                    clip_min=float32(-5),
                                    clip_max=float32(5),
                                    batch_size=10)

    orig_labs = np.argmax(self.sess.run(self.model(x_val)), axis=1)
    new_labs = np.argmax(self.sess.run(self.model(x_adv)), axis=1)

    self.assertTrue(np.mean(orig_labs == new_labs) < 0.1)

  def test_generate_np_targeted_gives_adversarial_example(self):
    x_val = np.random.rand(100, 2)
    x_val = np.array(x_val, dtype=np.float32)

    feed_labs = np.zeros((100, 2))
    feed_labs[np.arange(100), np.random.randint(0, 1, 100)] = 1
    x_adv = self.attack.generate_np(x_val, max_iterations=100,
                                    binary_search_steps=3,
                                    initial_const=1,
                                    clip_min=float32(-5), clip_max=float32(5),
                                    batch_size=100, y_target=feed_labs)

    new_labs = np.argmax(self.sess.run(self.model(x_adv)), axis=1)

    self.assertTrue(np.mean(np.argmax(feed_labs, axis=1) == new_labs) >
                    0.9)

  def test_generate_gives_adversarial_example(self):

    x_val = np.random.rand(100, 2)
    x_val = np.array(x_val, dtype=np.float32)

    orig_labs = np.argmax(self.sess.run(self.model(x_val)), axis=1)
    feed_labs = np.zeros((100, 2))
    feed_labs[np.arange(100), orig_labs] = 1
    x = tf.placeholder(tf.float32, x_val.shape)
    y = tf.placeholder(tf.float32, feed_labs.shape)

    x_adv_p = self.attack.generate(x, max_iterations=100,
                                   binary_search_steps=3,
                                   initial_const=1,
                                   clip_min=float32(-5), clip_max=float32(5),
                                   batch_size=100, y=y)
    self.assertEqual(x_val.shape, x_adv_p.shape)
    x_adv = self.sess.run(x_adv_p, {x: x_val, y: feed_labs})

    new_labs = np.argmax(self.sess.run(self.model(x_adv)), axis=1)

    self.assertTrue(np.mean(orig_labs == new_labs) < 0.1)

  def test_generate_np_gives_clipped_adversarial_examples(self):
    x_val = np.random.rand(100, 2)
    x_val = np.array(x_val, dtype=np.float32)

    x_adv = self.attack.generate_np(x_val, max_iterations=10,
                                    binary_search_steps=1,
                                    learning_rate=1e-3,
                                    initial_const=1,
                                    clip_min=float32(-0.2),
                                    clip_max=float32(0.3),
                                    batch_size=100)

    self.assertTrue(-0.201 < np.min(x_adv))
    self.assertTrue(np.max(x_adv) < .301)

  def test_generate_np_high_confidence_targeted_examples(self):

    trivial_model = TrivialModel()

    for CONFIDENCE in [0, 2.3]:
      x_val = np.random.rand(10, 1) - .5
      x_val = np.array(x_val, dtype=np.float32)

      feed_labs = np.zeros((10, 2))
      feed_labs[np.arange(10), np.random.randint(0, 2, 10)] = 1
      attack = CarliniWagnerL2(trivial_model, sess=self.sess)
      x_adv = attack.generate_np(x_val,
                                 max_iterations=100,
                                 binary_search_steps=2,
                                 learning_rate=1e-2,
                                 initial_const=1,
                                 clip_min=float32(-10), clip_max=float32(10),
                                 confidence=CONFIDENCE,
                                 y_target=feed_labs,
                                 batch_size=10)

      new_labs = self.sess.run(trivial_model.get_logits(x_adv))

      good_labs = new_labs[np.arange(10), np.argmax(feed_labs, axis=1)]
      bad_labs = new_labs[np.arange(
          10), 1 - np.argmax(feed_labs, axis=1)]

      self.assertTrue(np.isclose(
          0, np.min(good_labs - (bad_labs + CONFIDENCE)), atol=1e-1))
      self.assertTrue(np.mean(np.argmax(new_labs, axis=1) ==
                              np.argmax(feed_labs, axis=1)) > .9)

  def test_generate_np_high_confidence_untargeted_examples(self):

    trivial_model = TrivialModel()

    for CONFIDENCE in [0, 2.3]:
      x_val = np.random.rand(10, 1) - .5
      x_val = np.array(x_val, dtype=np.float32)

      orig_labs = np.argmax(
          self.sess.run(trivial_model.get_logits(x_val)), axis=1)
      attack = CarliniWagnerL2(trivial_model, sess=self.sess)
      x_adv = attack.generate_np(x_val,
                                 max_iterations=100,
                                 binary_search_steps=2,
                                 learning_rate=1e-2,
                                 initial_const=1,
                                 clip_min=float32(-10), clip_max=float32(10),
                                 confidence=CONFIDENCE,
                                 batch_size=10)

      new_labs = self.sess.run(trivial_model.get_logits(x_adv))

      good_labs = new_labs[np.arange(10), 1 - orig_labs]
      bad_labs = new_labs[np.arange(10), orig_labs]

      self.assertTrue(np.mean(np.argmax(new_labs, axis=1) == orig_labs)
                      == 0)
      self.assertTrue(np.isclose(
          0, np.min(good_labs - (bad_labs + CONFIDENCE)), atol=1e-1))


class TestSaliencyMapMethod(CleverHansTest):
  def setUp(self):
    super(TestSaliencyMapMethod, self).setUp()

    self.sess = tf.Session()
    self.sess.as_default()
    self.model = DummyModel()
    self.attack = SaliencyMapMethod(self.model, sess=self.sess)

    # initialize model
    with tf.name_scope('dummy_model'):
      self.model(tf.placeholder(tf.float32, shape=(None, 1000)))
    self.sess.run(tf.global_variables_initializer())

    self.attack = SaliencyMapMethod(self.model, sess=self.sess)

  def test_generate_np_targeted_gives_adversarial_example(self):
    x_val = np.random.rand(10, 1000)
    x_val = np.array(x_val, dtype=np.float32)

    feed_labs = np.zeros((10, 10), dtype=np.float32)
    feed_labs[np.arange(10), np.random.randint(0, 9, 10)] = 1
    x_adv = self.attack.generate_np(x_val,
                                    clip_min=float32(-5.),
                                    clip_max=float32(5.),
                                    y_target=feed_labs)
    new_labs = np.argmax(self.sess.run(self.model(x_adv)), axis=1)

    worked = np.mean(np.argmax(feed_labs, axis=1) == new_labs)
    self.assertTrue(worked > .9)


class TestDeepFool(CleverHansTest):
  def setUp(self):
    super(TestDeepFool, self).setUp()

    self.sess = tf.Session()
    self.model = SimpleModel()
    self.attack = DeepFool(self.model, sess=self.sess)

  def test_generate_np_gives_adversarial_example(self):
    x_val = np.random.rand(100, 2)
    x_val = np.array(x_val, dtype=np.float32)

    x_adv = self.attack.generate_np(x_val, over_shoot=0.02, max_iter=50,
                                    nb_candidate=2, clip_min=float32(-5),
                                    clip_max=float32(5))

    orig_labs = np.argmax(self.sess.run(self.model(x_val)), axis=1)
    new_labs = np.argmax(self.sess.run(self.model(x_adv)), axis=1)

    self.assertTrue(np.mean(orig_labs == new_labs) < 0.1)

  def test_generate_gives_adversarial_example(self):
    x_val = np.random.rand(100, 2)
    x_val = np.array(x_val, dtype=np.float32)

    orig_labs = np.argmax(self.sess.run(self.model(x_val)), axis=1)
    x = tf.placeholder(tf.float32, x_val.shape)

    x_adv_p = self.attack.generate(x, over_shoot=0.02, max_iter=50,
                                   nb_candidate=2, clip_min=float32(-5), clip_max=float32(5))
    self.assertEqual(x_val.shape, x_adv_p.shape)
    x_adv = self.sess.run(x_adv_p, {x: x_val})

    new_labs = np.argmax(self.sess.run(self.model(x_adv)), axis=1)

    self.assertTrue(np.mean(orig_labs == new_labs) < 0.1)

  def test_generate_np_gives_clipped_adversarial_examples(self):
    x_val = np.random.rand(100, 2)
    x_val = np.array(x_val, dtype=np.float32)

    x_adv = self.attack.generate_np(x_val, over_shoot=0.02, max_iter=50,
                                    nb_candidate=2, clip_min=float32(-0.2),
                                    clip_max=float32(0.3))

    self.assertTrue(-0.201 < np.min(x_adv))
    self.assertTrue(np.max(x_adv) < .301)


class TestMadryEtAl(CleverHansTest):
  def setUp(self):
    super(TestMadryEtAl, self).setUp()

    self.sess = tf.Session()
    self.model = SimpleModel()
    self.attack = MadryEtAl(self.model, sess=self.sess)

  def test_attack_strength(self):
    """
    If clipping is not done at each iteration (not using clip_min and
    clip_max), this attack fails by
    np.mean(orig_labels == new_labels) == .5
    """
    x_val = np.random.rand(100, 2)
    x_val = np.array(x_val, dtype=np.float32)

    x_adv = self.attack.generate_np(x_val, eps=float32(1.0),
                                    eps_iter=float32(0.05),
                                    clip_min=float32(0.5),
                                    clip_max=float32(0.7),
                                    nb_iter=5, sanity_checks=False)

    orig_labs = np.argmax(self.sess.run(self.model(x_val)), axis=1)
    new_labs = np.argmax(self.sess.run(self.model(x_adv)), axis=1)
    self.assertLess(np.mean(orig_labs == new_labs), 0.1)

  def test_clip_eta(self):
    x_val = np.random.rand(100, 2)
    x_val = np.array(x_val, dtype=np.float32)

    x_adv = self.attack.generate_np(x_val, eps=float32(1.0),
                                    eps_iter=float32(0.1),
                                    nb_iter=5)

    delta = np.max(np.abs(x_adv - x_val), axis=1)
    self.assertTrue(np.all(delta <= 1.))

  def test_generate_np_gives_clipped_adversarial_examples(self):
    x_val = np.random.rand(100, 2)
    x_val = np.array(x_val, dtype=np.float32)

    x_adv = self.attack.generate_np(x_val, eps=float32(1.0),
                                    eps_iter=float32(0.1),
                                    nb_iter=5,
                                    clip_min=float32(-0.2),
                                    clip_max=float32(0.3),
                                    sanity_checks=False)

    self.assertLess(-0.201, np.min(x_adv))
    self.assertLess(np.max(x_adv), .301)

  def test_multiple_initial_random_step(self):
    """
    This test generates multiple adversarial examples until an adversarial
    example is generated with a different label compared to the original
    label. This is the procedure suggested in Madry et al. (2017).

    This test will fail if an initial random step is not taken (error>0.5).
    """
    x_val = np.random.rand(100, 2)
    x_val = np.array(x_val, dtype=np.float32)

    orig_labs = np.argmax(self.sess.run(self.model(x_val)), axis=1)
    new_labs_multi = orig_labs.copy()

    # Generate multiple adversarial examples
    for i in range(10):
      x_adv = self.attack.generate_np(x_val, eps=np.array(.5, 'float32'),
                                      eps_iter=np.array(0.05, 'float32'),
                                      clip_min=np.array(0.5, 'float32'),
                                      clip_max=np.array(0.7, 'float32'),
                                      nb_iter=2, sanity_checks=False)
      new_labs = np.argmax(self.sess.run(self.model(x_adv)), axis=1)

      # Examples for which we have not found adversarial examples
      I = (orig_labs == new_labs_multi)
      new_labs_multi[I] = new_labs[I]

    self.assertLess(np.mean(orig_labs == new_labs_multi), 0.5)


class TestProjectedGradientDescent(TestMadryEtAl):
  def setUp(self):
    super(TestProjectedGradientDescent, self).setUp()
    self.attack = ProjectedGradientDescent(self.model, sess=self.sess)


class TestBasicIterativeMethod(TestMadryEtAl):
  def setUp(self):
    super(TestBasicIterativeMethod, self).setUp()
    self.attack = BasicIterativeMethod(self.model, sess=self.sess)

  def test_multiple_initial_random_step(self):
    # There is no initial random step, so nothing to test here
    pass


class TestFastFeatureAdversaries(CleverHansTest):
  def setUp(self):
    super(TestFastFeatureAdversaries, self).setUp()

    def make_imagenet_cnn(input_shape=(None, 224, 224, 3)):
      """
      Similar CNN to AlexNet.
      """

      class ModelImageNetCNN(Model):
        def __init__(self, scope, nb_classes=1000, **kwargs):
          del kwargs
          Model.__init__(self, scope, nb_classes, locals())

        def fprop(self, x, **kwargs):
          del kwargs
          my_conv = functools.partial(tf.layers.conv2d,
                                      kernel_size=3,
                                      strides=2,
                                      padding='valid',
                                      activation=tf.nn.relu,
                                      kernel_initializer=HeReLuNormalInitializer)
          my_dense = functools.partial(tf.layers.dense,
                                       kernel_initializer=HeReLuNormalInitializer)
          with tf.variable_scope(self.scope, reuse=tf.AUTO_REUSE):
            for depth in [96, 256, 384, 384, 256]:
              x = my_conv(x, depth)
            y = tf.layers.flatten(x)
            y = my_dense(y, 4096, tf.nn.relu)
            y = fc7 = my_dense(y, 4096, tf.nn.relu)
            y = my_dense(y, 1000)
            return {'fc7': fc7,
                    self.O_LOGITS: y,
                    self.O_PROBS: tf.nn.softmax(logits=y)}

      return ModelImageNetCNN('imagenet')

    self.input_shape = [10, 224, 224, 3]
    self.sess = tf.Session()
    self.model = make_imagenet_cnn(self.input_shape)
    self.attack = FastFeatureAdversaries(self.model, sess=self.sess)

  def test_attack_strength(self):
    """
    This test generates a random source and guide and feeds them in a
    randomly initialized CNN. Checks if an adversarial example can get
    at least 50% closer to the guide compared to the original distance of
    the source and the guide.
    """
    tf.set_random_seed(1234)
    input_shape = self.input_shape
    x_src = tf.abs(tf.random_uniform(input_shape, 0., 1.))
    x_guide = tf.abs(tf.random_uniform(input_shape, 0., 1.))

    layer = 'fc7'
    attack_params = {'eps': float32(5. / 256), 'clip_min': float32(0.), 'clip_max': 1.,
                     'nb_iter': 10, 'eps_iter': float32(0.005),
                     'layer': layer}
    x_adv = self.attack.generate(x_src, x_guide, **attack_params)
    h_adv = self.model.fprop(x_adv)[layer]
    h_src = self.model.fprop(x_src)[layer]
    h_guide = self.model.fprop(x_guide)[layer]

    init = tf.global_variables_initializer()
    self.sess.run(init)

    ha, hs, hg, xa, xs, xg = self.sess.run(
        [h_adv, h_src, h_guide, x_adv, x_src, x_guide])
    d_as = np.sqrt(((hs - ha) * (hs - ha)).sum())
    d_ag = np.sqrt(((hg - ha) * (hg - ha)).sum())
    d_sg = np.sqrt(((hg - hs) * (hg - hs)).sum())
    print("L2 distance between source and adversarial example `%s`: %.4f" %
          (layer, d_as))
    print("L2 distance between guide and adversarial example `%s`: %.4f" %
          (layer, d_ag))
    print("L2 distance between source and guide `%s`: %.4f" %
          (layer, d_sg))
    print("d_ag/d_sg*100 `%s`: %.4f" % (layer, d_ag * 100 / d_sg))
    self.assertTrue(d_ag * 100 / d_sg < 50.)


class TestLBFGS(CleverHansTest):
  def setUp(self):
    super(TestLBFGS, self).setUp()

    self.sess = tf.Session()
    self.model = SimpleModel()
    self.attack = LBFGS(self.model, sess=self.sess)

  def test_generate_np_targeted_gives_adversarial_example(self):
    x_val = np.random.rand(100, 2)
    x_val = np.array(x_val, dtype=np.float32)

    feed_labs = np.zeros((100, 2))
    feed_labs[np.arange(100), np.random.randint(0, 1, 100)] = 1
    x_adv = self.attack.generate_np(x_val, max_iterations=100,
                                    binary_search_steps=3,
                                    initial_const=1,
                                    clip_min=float32(-5), clip_max=float32(5),
                                    batch_size=100, y_target=feed_labs)

    new_labs = np.argmax(self.sess.run(self.model(x_adv)), axis=1)

    self.assertTrue(np.mean(np.argmax(feed_labs, axis=1) == new_labs)
                    > 0.9)

  def test_generate_targeted_gives_adversarial_example(self):
    x_val = np.random.rand(100, 2)
    x_val = np.array(x_val, dtype=np.float32)

    feed_labs = np.zeros((100, 2))
    feed_labs[np.arange(100), np.random.randint(0, 1, 100)] = 1
    x = tf.placeholder(tf.float32, x_val.shape)
    y = tf.placeholder(tf.float32, feed_labs.shape)

    x_adv_p = self.attack.generate(x, max_iterations=100,
                                   binary_search_steps=3,
                                   initial_const=1,
                                   clip_min=float32(-5), clip_max=float32(5),
                                   batch_size=100, y_target=y)
    self.assertEqual(x_val.shape, x_adv_p.shape)
    x_adv = self.sess.run(x_adv_p, {x: x_val, y: feed_labs})

    new_labs = np.argmax(self.sess.run(self.model(x_adv)), axis=1)

    self.assertTrue(np.mean(np.argmax(feed_labs, axis=1) == new_labs)
                    > 0.9)

  def test_generate_np_gives_clipped_adversarial_examples(self):
    x_val = np.random.rand(100, 2)
    x_val = np.array(x_val, dtype=np.float32)

    feed_labs = np.zeros((100, 2))
    feed_labs[np.arange(100), np.random.randint(0, 1, 100)] = 1
    x_adv = self.attack.generate_np(x_val, max_iterations=10,
                                    binary_search_steps=1,
                                    initial_const=1,
                                    clip_min=float32(-0.2), clip_max=float32(0.3),
                                    batch_size=100, y_target=feed_labs)

    self.assertTrue(-0.201 < np.min(x_adv))
    self.assertTrue(np.max(x_adv) < .301)


class SimpleSpatialBrightPixelModel(Model):
  """
  If there is a bright pixel in the image returns the first class.
  Otherwise returns the second class. Spatial attack should push the
  bright pixels off of the image.
  """

  def __init__(self, scope='simple_spatial', nb_classes=2, **kwargs):
    del kwargs
    Model.__init__(self, scope, nb_classes, locals())

  def fprop(self, x, **kwargs):
    del kwargs

    flat_x = slim.flatten(x)
    first_logit = tf.reduce_max(flat_x, axis=1)
    second_logit = tf.ones_like(first_logit) * 0.5
    res = tf.stack([second_logit, first_logit], axis=1)
    return {self.O_LOGITS: res,
            self.O_PROBS: tf.nn.softmax(res)}


@unittest.skipIf(
    [int(v) for v in tf.__version__.split('.')[:2]] < [1, 6],
    "SpatialAttack requires tf 1.6 or higher")
class TestSpatialTransformationMethod(CleverHansTest):
  def setUp(self):
    super(TestSpatialTransformationMethod, self).setUp()

    self.sess = tf.Session()
    self.model = SimpleSpatialBrightPixelModel()
    self.attack = SpatialTransformationMethod(self.model, sess=self.sess)

    # initialize model
    with tf.name_scope('dummy_model_spatial'):
      self.model(tf.placeholder(tf.float32, shape=(None, 2, 2, 1)))
    self.sess.run(tf.global_variables_initializer())

  def test_no_transformation(self):
    x_val = np.random.rand(100, 2, 2, 1)
    x_val = np.array(x_val, dtype=np.float32)
    x = tf.placeholder(tf.float32, shape=(None, 2, 2, 1))

    x_adv_p = self.attack.generate(x, batch_size=100, dx_min=0.0,
                                   dx_max=0.0, n_dxs=1, dy_min=0.0,
                                   dy_max=0.0, n_dys=1, angle_min=0,
                                   angle_max=0, n_angles=1)
    x_adv = self.sess.run(x_adv_p, {x: x_val})
    self.assertClose(x_adv, x_val)

  def test_push_pixels_off_image(self):
    x_val = np.random.rand(100, 2, 2, 1)
    x_val = np.array(x_val, dtype=np.float32)

    # The correct answer is that they are bright
    # So the attack must push the pixels off the edge
    y = np.zeros([100, 2])
    y[:, 0] = 1.

    x = tf.placeholder(tf.float32, shape=(None, 2, 2, 1))
    x_adv_p = self.attack.generate(x,
                                   y=y, batch_size=100, dx_min=-0.5,
                                   dx_max=0.5, n_dxs=3, dy_min=-0.5,
                                   dy_max=0.5, n_dys=3, angle_min=0,
                                   angle_max=0, n_angles=1)
    x_adv = self.sess.run(x_adv_p, {x: x_val})

    old_labs = np.argmax(y, axis=1)
    new_labs = np.argmax(self.sess.run(self.model(x_adv)), axis=1)
    print(np.mean(old_labs == new_labs))
    self.assertTrue(np.mean(old_labs == new_labs) < 0.3)

  def test_keep_pixels_on_image(self):
    x_val = np.random.rand(100, 2, 2, 1)
    x_val = np.array(x_val, dtype=np.float32)

    # The correct answer is that they are NOT bright
    # So the attack must NOT push the pixels off the edge
    y = np.zeros([100, 2])
    y[:, 0] = 1.

    x = tf.placeholder(tf.float32, shape=(None, 2, 2, 1))
    x_adv_p = self.attack.generate(x,
                                   y=y, batch_size=100, dx_min=-0.5,
                                   dx_max=0.5, n_dxs=3, dy_min=-0.5,
                                   dy_max=0.5, n_dys=3, angle_min=0,
                                   angle_max=0, n_angles=1)
    x_adv = self.sess.run(x_adv_p, {x: x_val})

    old_labs = np.argmax(y, axis=1)
    new_labs = np.argmax(self.sess.run(self.model(x_adv)), axis=1)
    print(np.mean(old_labs == new_labs))
    self.assertTrue(np.mean(old_labs == new_labs) < 0.3)


if __name__ == '__main__':
  unittest.main()<|MERGE_RESOLUTION|>--- conflicted
+++ resolved
@@ -248,16 +248,10 @@
     x_val = np.random.rand(100, 2)
     x_val = np.array(x_val, dtype=np.float32)
 
-<<<<<<< HEAD
-    x_adv = self.attack.generate_np(x_val, eps=np.array(0.5, 'float32'),
-                                    ord=np.inf,
-                                    clip_min=float32(-0.2),
-                                    clip_max=float32(0.1))
-=======
+
     x_adv = self.attack.generate_np(x_val, eps=0.5, ord=np.inf,
                                     clip_min=-0.2, clip_max=0.1,
                                     sanity_checks=False)
->>>>>>> eab92ace
 
     self.assertClose(np.min(x_adv), -0.2)
     self.assertClose(np.max(x_adv), 0.1)
@@ -312,15 +306,8 @@
     for i in range(n_samples):
       x_adv_np = self.attack.generate_np(
           np.expand_dims(x_val[i], axis=0),
-<<<<<<< HEAD
-          y=np.expand_dims(feed_labs[i], axis=0).astype('int32'),
-          eps=np.array(.5, dtype='float32'), num_steps=100, spsa_samples=64,
-          clip_min=float32(0.), clip_max=float32(1.),
-          spsa_iters=1)
-=======
           y=np.expand_dims(feed_labs[i], axis=0),
-          epsilon=.5, num_steps=100, batch_size=64, spsa_iters=1)
->>>>>>> eab92ace
+          epsilon=.5, num_steps=100, spsa_samples=64, spsa_iters=1)
       all_x_adv.append(x_adv_np[0])
 
     x_adv = np.vstack(all_x_adv)
@@ -389,18 +376,11 @@
     x_val = np.random.rand(100, 2)
     x_val = np.array(x_val, dtype=np.float32)
 
-<<<<<<< HEAD
-    x_adv = self.attack.generate_np(x_val, eps=float32(1.0), ord=np.inf,
-                                    clip_min=float32(0.5),
-                                    clip_max=float32(0.7),
-                                    nb_iter=5)
-=======
     # sanity checks turned off becuase this test initializes outside
     # the valid range.
     x_adv = self.attack.generate_np(x_val, eps=1.0, ord=np.inf,
                                     clip_min=0.5, clip_max=0.7,
                                     nb_iter=5, sanity_checks=False)
->>>>>>> eab92ace
 
     orig_labs = np.argmax(self.sess.run(self.model(x_val)), axis=1)
     new_labs = np.argmax(self.sess.run(self.model(x_adv)), axis=1)
