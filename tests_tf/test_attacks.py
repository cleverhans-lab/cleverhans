from __future__ import absolute_import, division, print_function

import unittest
import numpy as np

from cleverhans.attacks import FastGradientMethod
from cleverhans.attacks import BasicIterativeMethod
from cleverhans.attacks import VirtualAdversarialMethod
from cleverhans.attacks import CarliniWagnerL2
<<<<<<< HEAD

=======
>>>>>>> 5b686b03

class TestVirtualAdversarialMethod(unittest.TestCase):
    def setUp(self):
        import tensorflow as tf
        import tensorflow.contrib.slim as slim

        def dummy_model(x):
            net = slim.fully_connected(x, 600)
            return slim.fully_connected(net, 10, activation_fn=None)

        self.sess = tf.Session()
        self.sess.as_default()
        self.model = tf.make_template('dummy_model', dummy_model)
        self.attack = VirtualAdversarialMethod(self.model, sess=self.sess)

        # initialize model
        with tf.name_scope('dummy_model'):
            self.model(tf.placeholder(tf.float32, shape=(None, 1000)))
        self.sess.run(tf.global_variables_initializer())

    def test_parse_params(self):
        self.attack.parse_params()
        # test default values
        self.assertEqual(self.attack.eps, 2.0)
        self.assertEqual(self.attack.num_iterations, 1)
        self.assertEqual(self.attack.xi, 1e-6)
        self.assertEqual(self.attack.clip_min, None)
        self.assertEqual(self.attack.clip_max, None)

    def test_generate_np(self):
        x_val = np.random.rand(100, 1000)
        perturbation = self.attack.generate_np(x_val) - x_val
        perturbation_norm = np.sqrt(np.sum(perturbation**2, axis=1))
        # test perturbation norm
        self.assertTrue(np.allclose(perturbation_norm, self.attack.eps))
        

class TestFastGradientMethod(unittest.TestCase):
    def setUp(self):
        import tensorflow as tf

        # The world's simplest neural network
        def my_model(x):
            W1 = tf.constant([[1.5, .3], [-2, 0.3]], dtype=tf.float32)
            h1 = tf.nn.sigmoid(tf.matmul(x, W1))
            W2 = tf.constant([[-2.4, 1.2], [0.5, -2.3]], dtype=tf.float32)
            res = tf.nn.softmax(tf.matmul(x, W2))
            return res

        self.sess = tf.Session()
        self.model = my_model
        self.attack = FastGradientMethod(self.model, sess=self.sess)

    def test_generate_np_gives_adversarial_example(self):
        x_val = np.random.rand(100, 2)
        x_val = np.array(x_val, dtype=np.float32)

        for ord in [np.inf, 1, 2]:
            x_adv = self.attack.generate_np(x_val, eps=.5, ord=ord,
                                            clip_min=-5, clip_max=5)

            if ord == np.inf:
                assert np.allclose(np.max(np.abs(x_adv-x_val), axis=1), 0.5)
            elif ord == 1:
                assert np.allclose(np.sum(np.abs(x_adv-x_val), axis=1), 0.5)
            elif ord == 2:
                assert np.allclose(np.sum(np.square(x_adv-x_val), axis=1)**.5,
                                   0.5)

            orig_labs = np.argmax(self.sess.run(self.model(x_val)), axis=1)
            new_labs = np.argmax(self.sess.run(self.model(x_adv)), axis=1)

            assert np.mean(orig_labs*new_labs) < 0.5

    def test_generate_np_can_be_called_with_different_eps(self):
        x_val = np.random.rand(100, 2)
        x_val = np.array(x_val, dtype=np.float32)

        for eps in [0.1, 0.2, 0.3, 0.4]:
            x_adv = self.attack.generate_np(x_val, eps=eps, ord=np.inf,
                                            clip_min=-5.0, clip_max=5.0)

            assert np.allclose(np.max(np.abs(x_adv-x_val), axis=1), eps)

    def test_generate_np_clip_works_as_expected(self):
        x_val = np.random.rand(100, 2)
        x_val = np.array(x_val, dtype=np.float32)

        x_adv = self.attack.generate_np(x_val, eps=0.5, ord=np.inf,
                                        clip_min=-0.2, clip_max=0.1)

        assert np.isclose(np.min(x_adv), -0.2)
        assert np.isclose(np.max(x_adv), 0.1)

    def test_generate_np_caches_graph_computation_for_eps(self):
        import tensorflow as tf

        x_val = np.random.rand(100, 2)
        x_val = np.array(x_val, dtype=np.float32)

        x_adv = self.attack.generate_np(x_val, eps=.5, ord=np.inf,
                                        clip_min=-5.0, clip_max=5.0)

        assert np.allclose(np.max(np.abs(x_adv-x_val), axis=1), 0.5)

        old_grads = tf.gradients

        def fn(*x, **y):
            raise RuntimeError()
        tf.gradients = fn

        x_adv = self.attack.generate_np(x_val, eps=.5, ord=np.inf,
                                        clip_min=-5.0, clip_max=5.0)

        assert np.allclose(np.max(np.abs(x_adv-x_val), axis=1), 0.5)

        tf.gradients = old_grads

    def test_generate_np_does_not_cache_graph_computation_for_ord(self):
        import tensorflow as tf

        x_val = np.random.rand(100, 2)
        x_val = np.array(x_val, dtype=np.float32)

        x_adv = self.attack.generate_np(x_val, eps=.5, ord=np.inf,
                                        clip_min=-5.0, clip_max=5.0)

        assert np.allclose(np.max(np.abs(x_adv-x_val), axis=1), 0.5)

        ok = [False]
        old_grads = tf.gradients

        def fn(*x, **y):
            ok[0] = True
            return old_grads(*x, **y)
        tf.gradients = fn

        x_adv = self.attack.generate_np(x_val, eps=.5, ord=1,
                                        clip_min=-5.0, clip_max=5.0)

        assert np.allclose(np.sum(np.abs(x_adv-x_val), axis=1), 0.5)

        tf.gradients = old_grads

        assert ok[0]

class TestBasicIterativeMethod(TestFastGradientMethod):
    def setUp(self):
        import tensorflow as tf

        # The world's simplest neural network
        def my_model(x):
            W1 = tf.constant([[1.5, .3], [-2, 0.3]], dtype=tf.float32)
            h1 = tf.nn.sigmoid(tf.matmul(x, W1))
            W2 = tf.constant([[-2.4, 1.2], [0.5, -2.3]], dtype=tf.float32)
            res = tf.nn.softmax(tf.matmul(x, W2))
            return res

        self.sess = tf.Session()
        self.model = my_model
        self.attack = BasicIterativeMethod(self.model, sess=self.sess)

    def test_generate_np_does_not_cache_graph_computation_for_nb_iter(self):
        import tensorflow as tf

        x_val = np.random.rand(100, 2)
        x_val = np.array(x_val, dtype=np.float32)

        x_adv = self.attack.generate_np(x_val, eps=1.0, ord=np.inf,
                                        clip_min=-5.0, clip_max=5.0,
                                        nb_iter=10)

        orig_labs = np.argmax(self.sess.run(self.model(x_val)), axis=1)
        new_labs = np.argmax(self.sess.run(self.model(x_adv)), axis=1)
        assert np.mean(orig_labs*new_labs) < 0.1

        ok = [False]
        old_grads = tf.gradients

        def fn(*x, **y):
            ok[0] = True
            return old_grads(*x, **y)
        tf.gradients = fn

        x_adv = self.attack.generate_np(x_val, eps=1.0, ord=np.inf,
                                        clip_min=-5.0, clip_max=5.0,
                                        nb_iter=11)

        orig_labs = np.argmax(self.sess.run(self.model(x_val)), axis=1)
        new_labs = np.argmax(self.sess.run(self.model(x_adv)), axis=1)
        assert np.mean(orig_labs*new_labs) < 0.1

        tf.gradients = old_grads

        assert ok[0]

class TestCarliniWagnerL2(unittest.TestCase):
    def setUp(self):
        import tensorflow as tf

        # The world's simplest neural network
        def my_model(x):
            W1 = tf.constant([[1.5, .3], [-2, 0.3]], dtype=tf.float32)
            h1 = tf.nn.sigmoid(tf.matmul(x, W1))
            W2 = tf.constant([[-2.4, 1.2], [0.5, -2.3]], dtype=tf.float32)
            res = tf.nn.softmax(tf.matmul(x, W2))
            return res

        self.sess = tf.Session()
        self.model = my_model
        self.attack = CarliniWagnerL2(self.model, sess=self.sess)

    def test_generate_np_untargeted_gives_adversarial_example(self):
        x_val = np.random.rand(10, 2)
        x_val = np.array(x_val, dtype=np.float32)

        x_adv = self.attack.generate_np(x_val, max_iterations=100,
                                        binary_search_steps=3,
                                        initial_const=1, nb_classes=2,
                                        clip_min=-5, clip_max=5,
                                        targeted=False,
                                        batch_size=10)

        orig_labs = np.argmax(self.sess.run(self.model(x_val)), axis=1)
        new_labs = np.argmax(self.sess.run(self.model(x_adv)), axis=1)

        assert np.mean(orig_labs*new_labs) < 0.05

    def test_generate_np_targeted_gives_adversarial_example(self):
        x_val = np.random.rand(10, 2)
        x_val = np.array(x_val, dtype=np.float32)

        orig_labs = np.argmax(self.sess.run(self.model(x_val)), axis=1)
        feed_labs = np.zeros((10,2))
        feed_labs[np.arange(10), 1-orig_labs] = 1
        x_adv = self.attack.generate_np(x_val, max_iterations=100,
                                        binary_search_steps=3,
                                        initial_const=1, nb_classes=2,
                                        clip_min=-5, clip_max=5,
                                        batch_size=10, y=feed_labs)
        
        new_labs = np.argmax(self.sess.run(self.model(x_adv)), axis=1)
        
        assert np.mean(orig_labs*new_labs) < 0.05

    def test_generate_np_gives_clipped_adversarial_examples(self):
        x_val = np.random.rand(10, 2)
        x_val = np.array(x_val, dtype=np.float32)

<<<<<<< HEAD
class TestFastGradientMethod(unittest.TestCase):
    def setUp(self):
        import tensorflow as tf

        # The world's simplest neural network
        def my_model(x):
            W1 = tf.constant([[1.5, .3], [-2, 0.3]], dtype=tf.float32)
            h1 = tf.nn.sigmoid(tf.matmul(x, W1))
            W2 = tf.constant([[-2.4, 1.2], [0.5, -2.3]], dtype=tf.float32)
            res = tf.nn.softmax(tf.matmul(x, W2))
            return res

        self.sess = tf.Session()
        self.model = my_model
        self.attack = FastGradientMethod(self.model, sess=self.sess)

    def test_generate_np_gives_adversarial_example(self):
        x_val = np.random.rand(100, 2)
        x_val = np.array(x_val, dtype=np.float32)

        for ord in [np.inf, 1, 2]:
            x_adv = self.attack.generate_np(x_val, eps=.5, ord=ord,
                                            clip_min=-5, clip_max=5)

            if ord == np.inf:
                assert np.allclose(np.max(np.abs(x_adv-x_val), axis=1), 0.5)
            elif ord == 1:
                assert np.allclose(np.sum(np.abs(x_adv-x_val), axis=1), 0.5)
            elif ord == 2:
                assert np.allclose(np.sum(np.square(x_adv-x_val), axis=1)**.5,
                                   0.5)

            orig_labs = np.argmax(self.sess.run(self.model(x_val)), axis=1)
            new_labs = np.argmax(self.sess.run(self.model(x_adv)), axis=1)

            assert np.mean(orig_labs*new_labs) < 0.5

    def test_generate_np_can_be_called_with_different_eps(self):
        x_val = np.random.rand(100, 2)
        x_val = np.array(x_val, dtype=np.float32)

        for eps in [0.1, 0.2, 0.3, 0.4]:
            x_adv = self.attack.generate_np(x_val, eps=eps, ord=np.inf,
                                            clip_min=-5.0, clip_max=5.0)

            assert np.allclose(np.max(np.abs(x_adv-x_val), axis=1), eps)

    def test_generate_np_clip_works_as_expected(self):
        x_val = np.random.rand(100, 2)
        x_val = np.array(x_val, dtype=np.float32)

        x_adv = self.attack.generate_np(x_val, eps=0.5, ord=np.inf,
                                        clip_min=-0.2, clip_max=0.1)

        assert np.isclose(np.min(x_adv), -0.2)
        assert np.isclose(np.max(x_adv), 0.1)

    def test_generate_np_caches_graph_computation_for_eps(self):
        import tensorflow as tf

        x_val = np.random.rand(100, 2)
        x_val = np.array(x_val, dtype=np.float32)

        x_adv = self.attack.generate_np(x_val, eps=.5, ord=np.inf,
                                        clip_min=-5.0, clip_max=5.0)

        assert np.allclose(np.max(np.abs(x_adv-x_val), axis=1), 0.5)

        old_grads = tf.gradients

        def fn(*x, **y):
            raise RuntimeError()
        tf.gradients = fn

        x_adv = self.attack.generate_np(x_val, eps=.5, ord=np.inf,
                                        clip_min=-5.0, clip_max=5.0)

        assert np.allclose(np.max(np.abs(x_adv-x_val), axis=1), 0.5)

        tf.gradients = old_grads

    def test_generate_np_does_not_cache_graph_computation_for_ord(self):
        import tensorflow as tf

        x_val = np.random.rand(100, 2)
        x_val = np.array(x_val, dtype=np.float32)

        x_adv = self.attack.generate_np(x_val, eps=.5, ord=np.inf,
                                        clip_min=-5.0, clip_max=5.0)

        assert np.allclose(np.max(np.abs(x_adv-x_val), axis=1), 0.5)

        ok = [False]
        old_grads = tf.gradients

        def fn(*x, **y):
            ok[0] = True
            return old_grads(*x, **y)
        tf.gradients = fn

        x_adv = self.attack.generate_np(x_val, eps=.5, ord=1,
                                        clip_min=-5.0, clip_max=5.0)

        assert np.allclose(np.sum(np.abs(x_adv-x_val), axis=1), 0.5)

        tf.gradients = old_grads

        assert ok[0]


class TestBasicIterativeMethod(TestFastGradientMethod):
    def setUp(self):
        import tensorflow as tf

        # The world's simplest neural network
        def my_model(x):
            W1 = tf.constant([[1.5, .3], [-2, 0.3]], dtype=tf.float32)
            h1 = tf.nn.sigmoid(tf.matmul(x, W1))
            W2 = tf.constant([[-2.4, 1.2], [0.5, -2.3]], dtype=tf.float32)
            res = tf.nn.softmax(tf.matmul(x, W2))
            return res

        self.sess = tf.Session()
        self.model = my_model
        self.attack = BasicIterativeMethod(self.model, sess=self.sess)

    def test_generate_np_does_not_cache_graph_computation_for_nb_iter(self):
        import tensorflow as tf

        x_val = np.random.rand(100, 2)
        x_val = np.array(x_val, dtype=np.float32)

        x_adv = self.attack.generate_np(x_val, eps=1.0, ord=np.inf,
                                        clip_min=-5.0, clip_max=5.0,
                                        nb_iter=10)

        orig_labs = np.argmax(self.sess.run(self.model(x_val)), axis=1)
        new_labs = np.argmax(self.sess.run(self.model(x_adv)), axis=1)
        assert np.mean(orig_labs*new_labs) < 0.1

        ok = [False]
        old_grads = tf.gradients

        def fn(*x, **y):
            ok[0] = True
            return old_grads(*x, **y)
        tf.gradients = fn

        x_adv = self.attack.generate_np(x_val, eps=1.0, ord=np.inf,
                                        clip_min=-5.0, clip_max=5.0,
                                        nb_iter=11)

        orig_labs = np.argmax(self.sess.run(self.model(x_val)), axis=1)
        new_labs = np.argmax(self.sess.run(self.model(x_adv)), axis=1)
        assert np.mean(orig_labs*new_labs) < 0.1

        tf.gradients = old_grads

        assert ok[0]


class TestCarliniWagnerL2(unittest.TestCase):
    def setUp(self):
        import tensorflow as tf

        # The world's simplest neural network
        def my_model(x):
            W1 = tf.constant([[1.5, .3], [-2, 0.3]], dtype=tf.float32)
            h1 = tf.nn.sigmoid(tf.matmul(x, W1))
            W2 = tf.constant([[-2.4, 1.2], [0.5, -2.3]], dtype=tf.float32)
            res = tf.nn.softmax(tf.matmul(x, W2))
            return res

        self.sess = tf.Session()
        self.model = my_model
        self.attack = CarliniWagnerL2(self.model, sess=self.sess)

    def test_generate_np_untargeted_gives_adversarial_example(self):
        x_val = np.random.rand(10, 2)
        x_val = np.array(x_val, dtype=np.float32)

        x_adv = self.attack.generate_np(x_val, max_iterations=100,
                                        binary_search_steps=3,
                                        initial_const=1, nb_classes=2,
                                        clip_min=-5, clip_max=5,
                                        targeted=False,
                                        batch_size=10)

        orig_labs = np.argmax(self.sess.run(self.model(x_val)), axis=1)
        new_labs = np.argmax(self.sess.run(self.model(x_adv)), axis=1)

        assert np.mean(orig_labs*new_labs) < 0.05

    def test_generate_np_targeted_gives_adversarial_example(self):
        x_val = np.random.rand(10, 2)
        x_val = np.array(x_val, dtype=np.float32)

        orig_labs = np.argmax(self.sess.run(self.model(x_val)), axis=1)
        feed_labs = np.zeros((10, 2))
        feed_labs[np.arange(10), 1-orig_labs] = 1
        x_adv = self.attack.generate_np(x_val, max_iterations=100,
                                        binary_search_steps=3,
                                        initial_const=1, nb_classes=2,
                                        clip_min=-5, clip_max=5,
                                        batch_size=10, y=feed_labs)

        new_labs = np.argmax(self.sess.run(self.model(x_adv)), axis=1)

        assert np.mean(orig_labs*new_labs) < 0.05

    def test_generate_gives_adversarial_example(self):
        import tensorflow as tf

        x_val = np.random.rand(10, 2)
        x_val = np.array(x_val, dtype=np.float32)

        orig_labs = np.argmax(self.sess.run(self.model(x_val)), axis=1)
        feed_labs = np.zeros((10, 2))
        feed_labs[np.arange(10), 1-orig_labs] = 1
        x = tf.placeholder(tf.float32, x_val.shape)
        y = tf.placeholder(tf.float32, feed_labs.shape)

        x_adv_p = self.attack.generate(x, max_iterations=100,
                                       binary_search_steps=3,
                                       initial_const=1, nb_classes=2,
                                       clip_min=-5, clip_max=5,
                                       batch_size=10, y=feed_labs)
        x_adv = self.sess.run(x_adv_p, {x: x_val})

        new_labs = np.argmax(self.sess.run(self.model(x_adv)), axis=1)

        assert np.mean(orig_labs*new_labs) < 0.05

    def test_generate_np_gives_clipped_adversarial_examples(self):
        x_val = np.random.rand(10, 2)
        x_val = np.array(x_val, dtype=np.float32)

=======
>>>>>>> 5b686b03
        x_adv = self.attack.generate_np(x_val, max_iterations=10,
                                        binary_search_steps=1,
                                        learning_rate=1e-3,
                                        targeted=False,
                                        initial_const=1, nb_classes=2,
                                        clip_min=-0.2, clip_max=0.3,
                                        batch_size=10)
<<<<<<< HEAD

        assert np.isclose(np.min(x_adv), -0.2, atol=1e-2)
        assert np.isclose(np.max(x_adv), 0.3, atol=1e-2)


=======
        
        assert np.isclose(np.min(x_adv),-0.2,atol=1e-2)
        assert np.isclose(np.max(x_adv),0.3,atol=1e-2)
        
        
>>>>>>> 5b686b03
if __name__ == '__main__':
    unittest.main()<|MERGE_RESOLUTION|>--- conflicted
+++ resolved
@@ -7,10 +7,7 @@
 from cleverhans.attacks import BasicIterativeMethod
 from cleverhans.attacks import VirtualAdversarialMethod
 from cleverhans.attacks import CarliniWagnerL2
-<<<<<<< HEAD
-
-=======
->>>>>>> 5b686b03
+
 
 class TestVirtualAdversarialMethod(unittest.TestCase):
     def setUp(self):
@@ -260,7 +257,6 @@
         x_val = np.random.rand(10, 2)
         x_val = np.array(x_val, dtype=np.float32)
 
-<<<<<<< HEAD
 class TestFastGradientMethod(unittest.TestCase):
     def setUp(self):
         import tensorflow as tf
@@ -498,8 +494,6 @@
         x_val = np.random.rand(10, 2)
         x_val = np.array(x_val, dtype=np.float32)
 
-=======
->>>>>>> 5b686b03
         x_adv = self.attack.generate_np(x_val, max_iterations=10,
                                         binary_search_steps=1,
                                         learning_rate=1e-3,
@@ -507,18 +501,10 @@
                                         initial_const=1, nb_classes=2,
                                         clip_min=-0.2, clip_max=0.3,
                                         batch_size=10)
-<<<<<<< HEAD
 
         assert np.isclose(np.min(x_adv), -0.2, atol=1e-2)
         assert np.isclose(np.max(x_adv), 0.3, atol=1e-2)
 
 
-=======
-        
-        assert np.isclose(np.min(x_adv),-0.2,atol=1e-2)
-        assert np.isclose(np.max(x_adv),0.3,atol=1e-2)
-        
-        
->>>>>>> 5b686b03
 if __name__ == '__main__':
     unittest.main()