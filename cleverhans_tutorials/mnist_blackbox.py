--- conflicted
+++ resolved
@@ -78,12 +78,8 @@
         'batch_size': batch_size,
         'learning_rate': learning_rate
     }
-<<<<<<< HEAD
-    model_train(sess, loss, x, y, X_train, Y_train, args=train_params, rng=rng)
-=======
-    model_train(sess, x, y, predictions, X_train, Y_train,
-                args=train_params, rng=rng, var_list=model.get_params())
->>>>>>> 29e7e3b5
+    model_train(sess, loss, x, y, predictions, X_train, Y_train,
+                args=train_params, rng=rng)
 
     # Print out the accuracy on legitimate data
     eval_params = {'batch_size': batch_size}
