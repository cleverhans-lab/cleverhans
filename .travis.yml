--- conflicted
+++ resolved
@@ -2,29 +2,6 @@
 sudo: required
 dist: trusty
 language: python
-<<<<<<< HEAD
-# RUN_FLAKE8 should be set once for each version of Python under test
-matrix:
-    include:
-        - python: 2.7
-          env:
-            - KERAS_BACKEND=tensorflow
-            - TENSORFLOW_V=1.4.1
-        - python: 2.7
-          env:
-            - KERAS_BACKEND=tensorflow
-            - TENSORFLOW_V=1.8.0
-            - RUN_FLAKE8=true
-        - python: 3.5
-          env:
-            - KERAS_BACKEND=tensorflow
-            - TENSORFLOW_V=1.4.1
-        - python: 3.5
-          env:
-            - KERAS_BACKEND=tensorflow
-            - TENSORFLOW_V=1.8.0
-            - RUN_FLAKE8=true
-=======
 python:
   - 2.7
   - 3.5
@@ -33,8 +10,6 @@
   - KERAS_BACKEND=tensorflow TENSORFLOW_V=1.8.0 PYTORCH=False
   - KERAS_BACKEND=tensorflow TENSORFLOW_V=1.4.1 PYTORCH=True
   - KERAS_BACKEND=tensorflow TENSORFLOW_V=1.8.0 PYTORCH=True
-
->>>>>>> 7d2dd426
 install:
   # code below is taken from http://conda.pydata.org/docs/travis.html
   # We do this conditionally because it saves us some downloading if the
@@ -83,7 +58,7 @@
 
 before_script:
     # stop the build if there are Python syntax errors or undefined names
-    if [[ "$RUN_FLAKE8" ]]; then
+    if [[ "$TENSORFLOW_V" == "1.8.0" ]]; then
       pip install flake8;
       flake8 . --count --select=E901,E999,F821,F822,F823 --show-source --statistics;
     fi
