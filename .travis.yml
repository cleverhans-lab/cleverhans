# adapted from https://github.com/fchollet/keras/blob/master/.travis.yml
sudo: required
dist: trusty
language: python
python:
  - 2.7
  - 3.5
env:
  - KERAS_BACKEND=tensorflow TENSORFLOW_V=1.8.0 PYTORCH=False
  - KERAS_BACKEND=tensorflow TENSORFLOW_V=1.9.0 PYTORCH=False
<<<<<<< HEAD
  - KERAS_BACKEND=tensorflow TENSORFLOW_V=1.4.1 PYTORCH=True
  - KERAS_BACKEND=tensorflow TENSORFLOW_V=1.8.0 PYTORCH=True
=======
  - KERAS_BACKEND=tensorflow TENSORFLOW_V=1.9.0 PYTORCH=True
>>>>>>> a32061b5

install:
  # code below is taken from http://conda.pydata.org/docs/travis.html
  # We do this conditionally because it saves us some downloading if the
  # version is the same.
  - if [[ "$TRAVIS_PYTHON_VERSION" == "2.7" ]]; then
      wget https://repo.continuum.io/miniconda/Miniconda-latest-Linux-x86_64.sh -O miniconda.sh;
    else
      wget https://repo.continuum.io/miniconda/Miniconda3-latest-Linux-x86_64.sh -O miniconda.sh;
    fi
  - bash miniconda.sh -b -p $HOME/miniconda
  - export PATH="$HOME/miniconda/bin:$PATH"
  - hash -r
  - conda config --set always_yes yes --set changeps1 no
  - conda update -q conda
  # Useful for debugging any issues with conda
  - conda info -a

  - conda create -q -n test-environment python=$TRAVIS_PYTHON_VERSION numpy scipy pyqt=4.11 matplotlib pandas h5py six mkl-service
  - source activate test-environment

  # install TensorFlow
  - if [[ "$TRAVIS_PYTHON_VERSION" == "2.7" && "$TENSORFLOW_V" == "1.8.0" ]]; then
      pip install https://storage.googleapis.com/tensorflow/linux/cpu/tensorflow-1.8.0-cp27-none-linux_x86_64.whl;
    elif [[ "$TRAVIS_PYTHON_VERSION" == "2.7" && "$TENSORFLOW_V" == "1.9.0" ]]; then
      pip install https://storage.googleapis.com/tensorflow/linux/cpu/tensorflow-1.9.0-cp27-none-linux_x86_64.whl;
<<<<<<< HEAD
    elif [[ "$TRAVIS_PYTHON_VERSION" == "3.5" && "$TENSORFLOW_V" == "1.4.1" ]]; then
      pip install https://storage.googleapis.com/tensorflow/linux/cpu/tensorflow-1.4.1-cp35-cp35m-linux_x86_64.whl;
=======
>>>>>>> a32061b5
    elif [[ "$TRAVIS_PYTHON_VERSION" == "3.5" && "$TENSORFLOW_V" == "1.8.0" ]]; then
      pip install https://storage.googleapis.com/tensorflow/linux/cpu/tensorflow-1.8.0-cp35-cp35m-linux_x86_64.whl;
    elif [[ "$TRAVIS_PYTHON_VERSION" == "3.5" && "$TENSORFLOW_V" == "1.9.0" ]]; then
      pip install https://storage.googleapis.com/tensorflow/linux/cpu/tensorflow-1.9.0-cp35-cp35m-linux_x86_64.whl;
    fi

  - time pip install -q -e ".[test]"
  - if [[ "$PYTORCH" == True ]]; then
      pip install torch==0.4.0 torchvision==0.2.1 -q;
    fi
  # workaround for version incompatibility between the scipy version in conda
  # and the system-provided /usr/lib/x86_64-linux-gnu/libstdc++.so.6
  # by installing a conda-provided libgcc and adding it to the load path
  - conda install libgcc
  - export LD_LIBRARY_PATH=$LD_LIBRARY_PATH:/home/travis/miniconda/envs/test-environment/lib

  # install serialization dependencies
  - pip install joblib
  # install dependencies for adversarial competition eval infra tests
  - pip install google-cloud==0.33.1
  - pip install Pillow
  # Style checks
  - pip install pylint
  # To be able to exclude subdirectories in nose tests
  - pip install nose-exclude

# command to run tests
script:
  # exit on first error
  - set -e
  # run keras backend init to initialize backend config
  - python -c "import keras.backend"
  # create dataset directory to avoid concurrent directory creation at runtime
  - mkdir ~/.keras/datasets
  # set up keras backend
  - sed -i -e 's/"backend":[[:space:]]*"[^"]*/"backend":\ "'$KERAS_BACKEND'/g' ~/.keras/keras.json;
  - echo -e "Running tests with the following config:\n$(cat ~/.keras/keras.json)"
  # test for evaluation infrastructure are very fast, so running them first
  - nosetests -v --nologcapture -w examples/nips17_adversarial_competition/eval_infra/code/ eval_lib/tests/
  #
  # --nologcapture: avoids a large amount of unnecessary tensorflow output
  # --stop: stop on first error. Gives feedback from travis faster
  #
  # Tests for certification code require Tensorflow 1.9 or higher,
  # thus skipping these tests for lower version of Tensorflow.
  - if [[ "$PYTORCH" == True ]]; then
      nosetests --nologcapture -v --stop tests_pytorch;
    elif [[ "$PYTORCH" == False ]]; then
<<<<<<< HEAD
      # Right now we running only certification tests with TF 1.9
      # and other tests with other Tensorflow versions.
      # Certification code requires TF >= 1.9 to have proper support of
      # autograph, which is not available in prior versions of Tensorflow used
      # by other tests.
      # At the same time there is no point of testing all other code with
      # three different versions of Tensorflow.
      # In the future these cases could be merged together once cleverhans
      # starts using Tensorflow >=1.9 as default test environment.
      if [[ "$TENSORFLOW_V" == "1.9.0" ]]; then
        # Run only certification tests with Tensorflow 1.9
        nosetests -v --nologcapture --stop cleverhans/experimental/certification;
      else
        # Exclude experimental/certification directory from testing
        # because it require higher Tensorflow version.
        nosetests -v --nologcapture --stop --exclude-dir=cleverhans/experimental/certification cleverhans;
        nosetests --nologcapture -v --stop tests_tf;
      fi
=======
      if [[ "$TENSORFLOW_V" == "1.8.0" ]]; then
        nosetests -v --nologcapture --stop --exclude-dir=cleverhans/experimental/certification cleverhans;
      else
        nosetests -v --nologcapture --stop cleverhans;
      fi;
      nosetests --nologcapture -v --stop tests_tf;
>>>>>>> a32061b5
    fi<|MERGE_RESOLUTION|>--- conflicted
+++ resolved
@@ -8,12 +8,7 @@
 env:
   - KERAS_BACKEND=tensorflow TENSORFLOW_V=1.8.0 PYTORCH=False
   - KERAS_BACKEND=tensorflow TENSORFLOW_V=1.9.0 PYTORCH=False
-<<<<<<< HEAD
-  - KERAS_BACKEND=tensorflow TENSORFLOW_V=1.4.1 PYTORCH=True
-  - KERAS_BACKEND=tensorflow TENSORFLOW_V=1.8.0 PYTORCH=True
-=======
   - KERAS_BACKEND=tensorflow TENSORFLOW_V=1.9.0 PYTORCH=True
->>>>>>> a32061b5
 
 install:
   # code below is taken from http://conda.pydata.org/docs/travis.html
@@ -40,11 +35,6 @@
       pip install https://storage.googleapis.com/tensorflow/linux/cpu/tensorflow-1.8.0-cp27-none-linux_x86_64.whl;
     elif [[ "$TRAVIS_PYTHON_VERSION" == "2.7" && "$TENSORFLOW_V" == "1.9.0" ]]; then
       pip install https://storage.googleapis.com/tensorflow/linux/cpu/tensorflow-1.9.0-cp27-none-linux_x86_64.whl;
-<<<<<<< HEAD
-    elif [[ "$TRAVIS_PYTHON_VERSION" == "3.5" && "$TENSORFLOW_V" == "1.4.1" ]]; then
-      pip install https://storage.googleapis.com/tensorflow/linux/cpu/tensorflow-1.4.1-cp35-cp35m-linux_x86_64.whl;
-=======
->>>>>>> a32061b5
     elif [[ "$TRAVIS_PYTHON_VERSION" == "3.5" && "$TENSORFLOW_V" == "1.8.0" ]]; then
       pip install https://storage.googleapis.com/tensorflow/linux/cpu/tensorflow-1.8.0-cp35-cp35m-linux_x86_64.whl;
     elif [[ "$TRAVIS_PYTHON_VERSION" == "3.5" && "$TENSORFLOW_V" == "1.9.0" ]]; then
@@ -93,31 +83,10 @@
   - if [[ "$PYTORCH" == True ]]; then
       nosetests --nologcapture -v --stop tests_pytorch;
     elif [[ "$PYTORCH" == False ]]; then
-<<<<<<< HEAD
-      # Right now we running only certification tests with TF 1.9
-      # and other tests with other Tensorflow versions.
-      # Certification code requires TF >= 1.9 to have proper support of
-      # autograph, which is not available in prior versions of Tensorflow used
-      # by other tests.
-      # At the same time there is no point of testing all other code with
-      # three different versions of Tensorflow.
-      # In the future these cases could be merged together once cleverhans
-      # starts using Tensorflow >=1.9 as default test environment.
-      if [[ "$TENSORFLOW_V" == "1.9.0" ]]; then
-        # Run only certification tests with Tensorflow 1.9
-        nosetests -v --nologcapture --stop cleverhans/experimental/certification;
-      else
-        # Exclude experimental/certification directory from testing
-        # because it require higher Tensorflow version.
-        nosetests -v --nologcapture --stop --exclude-dir=cleverhans/experimental/certification cleverhans;
-        nosetests --nologcapture -v --stop tests_tf;
-      fi
-=======
       if [[ "$TENSORFLOW_V" == "1.8.0" ]]; then
         nosetests -v --nologcapture --stop --exclude-dir=cleverhans/experimental/certification cleverhans;
       else
         nosetests -v --nologcapture --stop cleverhans;
       fi;
       nosetests --nologcapture -v --stop tests_tf;
->>>>>>> a32061b5
     fi