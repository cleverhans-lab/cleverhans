--- conflicted
+++ resolved
@@ -528,7 +528,6 @@
   """
   os.environ['TF_CPP_MIN_LOG_LEVEL'] = '3'
 
-<<<<<<< HEAD
 def clip_by_value(t, clip_value_min, clip_value_max, name=None):
   """
   A wrapper for clip_by_value that casts the clipping range if needed.
@@ -600,7 +599,6 @@
     b = tf.cast(b, a.dtype)
 
   return f(a, b)
-=======
 
 def assert_less_equal(*args, **kwargs):
   """
@@ -628,4 +626,3 @@
   """
   with tf.device("/CPU:0"):
     return tf.assert_equal(*args, **kwargs)
->>>>>>> 4bd9e359
