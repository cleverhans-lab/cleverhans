--- conflicted
+++ resolved
@@ -23,715 +23,6 @@
 _logger = utils.create_logger("cleverhans.attacks")
 tf_dtype = tf.as_dtype('float32')
 
-
-<<<<<<< HEAD
-=======
-class Attack(object):
-  """
-  Abstract base class for all attack classes.
-  """
-  __metaclass__ = ABCMeta
-
-  def __init__(self, model, sess=None, dtypestr='float32', **kwargs):
-    """
-    :param model: An instance of the cleverhans.model.Model class.
-    :param sess: The (possibly optional) tf.Session to run graphs in.
-    :param dtypestr: Floating point precision to use (change to float64
-                     to avoid numerical instabilities).
-    :param back: (deprecated and will be removed on or after 2019-03-26).
-                 The backend to use. Currently 'tf' is the only option.
-    """
-    if 'back' in kwargs:
-      if kwargs['back'] == 'tf':
-        warnings.warn("Argument back to attack constructors is not needed"
-                      " anymore and will be removed on or after 2019-03-26."
-                      " All attacks are implemented using TensorFlow.")
-      else:
-        raise ValueError("Backend argument must be 'tf' and is now deprecated"
-                         "It will be removed on or after 2019-03-26.")
-
-    self.tf_dtype = tf.as_dtype(dtypestr)
-    self.np_dtype = np.dtype(dtypestr)
-
-    if sess is not None and not isinstance(sess, tf.Session):
-      raise TypeError("sess is not an instance of tf.Session")
-
-    from cleverhans import attacks_tf
-    attacks_tf.np_dtype = self.np_dtype
-    attacks_tf.tf_dtype = self.tf_dtype
-
-    if not isinstance(model, Model):
-      raise TypeError("The model argument should be an instance of"
-                      " the cleverhans.model.Model class.")
-
-    # Prepare attributes
-    self.model = model
-    self.sess = sess
-    self.dtypestr = dtypestr
-
-    # We are going to keep track of old graphs and cache them.
-    self.graphs = {}
-
-    # When calling generate_np, arguments in the following set should be
-    # fed into the graph, as they are not structural items that require
-    # generating a new graph.
-    # This dict should map names of arguments to the types they should
-    # have.
-    # (Usually, the target class will be a feedable keyword argument.)
-    self.feedable_kwargs = tuple()
-
-    # When calling generate_np, arguments in the following set should NOT
-    # be fed into the graph, as they ARE structural items that require
-    # generating a new graph.
-    # This list should contain the names of the structural arguments.
-    self.structural_kwargs = []
-
-  def generate(self, x, **kwargs):
-    """
-    Generate the attack's symbolic graph for adversarial examples. This
-    method should be overriden in any child class that implements an
-    attack that is expressable symbolically. Otherwise, it will wrap the
-    numerical implementation as a symbolic operator.
-
-    :param x: The model's symbolic inputs.
-    :param **kwargs: optional parameters used by child classes.
-      Each child class defines additional parameters as needed.
-      Child classes that use the following concepts should use the following
-      names:
-        clip_min: minimum feature value
-        clip_max: maximum feature value
-        eps: size of norm constraint on adversarial perturbation
-        ord: order of norm constraint
-        nb_iter: number of iterations
-        eps_iter: size of norm constraint on iteration
-        y_target: if specified, the attack is targeted.
-        y: Do not specify if y_target is specified.
-           If specified, the attack is untargeted, aims to make the output
-           class not be y.
-           If neither y_target nor y is specified, y is inferred by having
-           the model classify the input.
-      For other concepts, it's generally a good idea to read other classes
-      and check for name consistency.
-    :return: A symbolic representation of the adversarial examples.
-    """
-
-    error = "Sub-classes must implement generate."
-    raise NotImplementedError(error)
-    # Include an unused return so pylint understands the method signature
-    return x
-
-  def construct_graph(self, fixed, feedable, x_val, hash_key):
-    """
-    Construct the graph required to run the attack through generate_np.
-
-    :param fixed: Structural elements that require defining a new graph.
-    :param feedable: Arguments that can be fed to the same graph when
-                     they take different values.
-    :param x_val: symbolic adversarial example
-    :param hash_key: the key used to store this graph in our cache
-    """
-    # try our very best to create a TF placeholder for each of the
-    # feedable keyword arguments, and check the types are one of
-    # the allowed types
-    class_name = str(self.__class__).split(".")[-1][:-2]
-    _logger.info("Constructing new graph for attack " + class_name)
-
-    # remove the None arguments, they are just left blank
-    for k in list(feedable.keys()):
-      if feedable[k] is None:
-        del feedable[k]
-
-    # process all of the rest and create placeholders for them
-    new_kwargs = dict(x for x in fixed.items())
-    for name, value in feedable.items():
-      given_type = value.dtype
-      if isinstance(value, np.ndarray):
-        if value.ndim == 0:
-          # This is pretty clearly not a batch of data
-          new_kwargs[name] = tf.placeholder(given_type, shape=[], name=name)
-        else:
-          # Assume that this is a batch of data, make the first axis variable
-          # in size
-          new_shape = [None] + list(value.shape[1:])
-          new_kwargs[name] = tf.placeholder(given_type, new_shape, name=name)
-      elif isinstance(value, utils.known_number_types):
-        new_kwargs[name] = tf.placeholder(given_type, shape=[], name=name)
-      else:
-        raise ValueError("Could not identify type of argument " +
-                         name + ": " + str(value))
-
-    # x is a special placeholder we always want to have
-    x_shape = [None] + list(x_val.shape)[1:]
-    x = tf.placeholder(self.tf_dtype, shape=x_shape)
-
-    # now we generate the graph that we want
-    x_adv = self.generate(x, **new_kwargs)
-
-    self.graphs[hash_key] = (x, new_kwargs, x_adv)
-
-    if len(self.graphs) >= 10:
-      warnings.warn("Calling generate_np() with multiple different "
-                    "structural parameters is inefficient and should"
-                    " be avoided. Calling generate() is preferred.")
-
-  def generate_np(self, x_val, **kwargs):
-    """
-    Generate adversarial examples and return them as a NumPy array.
-    Sub-classes *should not* implement this method unless they must
-    perform special handling of arguments.
-
-    :param x_val: A NumPy array with the original inputs.
-    :param **kwargs: optional parameters used by child classes.
-    :return: A NumPy array holding the adversarial examples.
-    """
-
-    if self.sess is None:
-      raise ValueError("Cannot use `generate_np` when no `sess` was"
-                       " provided")
-
-    packed = self.construct_variables(kwargs)
-    fixed, feedable, _, hash_key = packed
-
-    if hash_key not in self.graphs:
-      self.construct_graph(fixed, feedable, x_val, hash_key)
-    else:
-      # remove the None arguments, they are just left blank
-      for k in list(feedable.keys()):
-        if feedable[k] is None:
-          del feedable[k]
-
-    x, new_kwargs, x_adv = self.graphs[hash_key]
-
-    feed_dict = {x: x_val}
-
-    for name in feedable:
-      feed_dict[new_kwargs[name]] = feedable[name]
-
-    return self.sess.run(x_adv, feed_dict)
-
-  def construct_variables(self, kwargs):
-    """
-    Construct the inputs to the attack graph to be used by generate_np.
-
-    :param kwargs: Keyword arguments to generate_np.
-    :return:
-      Structural arguments
-      Feedable arguments
-      Output of `arg_type` describing feedable arguments
-      A unique key
-    """
-    if isinstance(self.feedable_kwargs, dict):
-      warnings.warn("Using a dict for `feedable_kwargs is deprecated."
-                    "Switch to using a tuple."
-                    "It is not longer necessary to specify the types "
-                    "of the arguments---we build a different graph "
-                    "for each received type."
-                    "Using a dict may become an error on or after "
-                    "2019-04-18.")
-      feedable_names = tuple(sorted(self.feedable_kwargs.keys()))
-    else:
-      feedable_names = self.feedable_kwargs
-      if not isinstance(feedable_names, tuple):
-        raise TypeError("Attack.feedable_kwargs should be a tuple, but "
-                        "for subclass " + str(type(self)) + " it is "
-                        + str(self.feedable_kwargs) + " of type "
-                        + str(type(self.feedable_kwargs)))
-
-    # the set of arguments that are structural properties of the attack
-    # if these arguments are different, we must construct a new graph
-    fixed = dict(
-        (k, v) for k, v in kwargs.items() if k in self.structural_kwargs)
-
-    # the set of arguments that are passed as placeholders to the graph
-    # on each call, and can change without constructing a new graph
-    feedable = {k: v for k, v in kwargs.items() if k in feedable_names}
-    for k in feedable:
-      if isinstance(feedable[k], (float, int)):
-        feedable[k] = np.array(feedable[k])
-
-    for key in kwargs:
-      if key not in fixed and key not in feedable:
-        raise ValueError(str(type(self)) + ": Undeclared argument: " + key)
-
-    feed_arg_type = arg_type(feedable_names, feedable)
-
-    if not all(isinstance(value, collections.Hashable)
-               for value in fixed.values()):
-      # we have received a fixed value that isn't hashable
-      # this means we can't cache this graph for later use,
-      # and it will have to be discarded later
-      hash_key = None
-    else:
-      # create a unique key for this set of fixed paramaters
-      hash_key = tuple(sorted(fixed.items())) + tuple([feed_arg_type])
-
-    return fixed, feedable, feed_arg_type, hash_key
-
-  def get_or_guess_labels(self, x, kwargs):
-    """
-    Get the label to use in generating an adversarial example for x.
-    The kwargs are fed directly from the kwargs of the attack.
-    If 'y' is in kwargs, then assume it's an untargeted attack and
-    use that as the label.
-    If 'y_target' is in kwargs and is not none, then assume it's a
-    targeted attack and use that as the label.
-    Otherwise, use the model's prediction as the label and perform an
-    untargeted attack.
-    """
-    if 'y' in kwargs and 'y_target' in kwargs:
-      raise ValueError("Can not set both 'y' and 'y_target'.")
-    elif 'y' in kwargs:
-      labels = kwargs['y']
-    elif 'y_target' in kwargs and kwargs['y_target'] is not None:
-      labels = kwargs['y_target']
-    else:
-      preds = self.model.get_probs(x)
-      preds_max = reduce_max(preds, 1, keepdims=True)
-      original_predictions = tf.to_float(tf.equal(preds, preds_max))
-      labels = tf.stop_gradient(original_predictions)
-      del preds
-    if isinstance(labels, np.ndarray):
-      nb_classes = labels.shape[1]
-    else:
-      nb_classes = labels.get_shape().as_list()[1]
-    return labels, nb_classes
-
-  def parse_params(self, params=None):
-    """
-    Take in a dictionary of parameters and applies attack-specific checks
-    before saving them as attributes.
-
-    :param params: a dictionary of attack-specific parameters
-    :return: True when parsing was successful
-    """
-
-    if params is not None:
-      warnings.warn("`params` is unused and will be removed "
-                    " on or after 2019-04-26.")
-    return True
-
-
-class FastGradientMethod(Attack):
-  """
-  This attack was originally implemented by Goodfellow et al. (2015) with the
-  infinity norm (and is known as the "Fast Gradient Sign Method"). This
-  implementation extends the attack to other norms, and is therefore called
-  the Fast Gradient Method.
-  Paper link: https://arxiv.org/abs/1412.6572
-
-  :param model: cleverhans.model.Model
-  :param sess: optional tf.Session
-  :param dtypestr: dtype of the data
-  :param kwargs: passed through to super constructor
-  """
-
-  def __init__(self, model, sess=None, dtypestr='float32', **kwargs):
-    """
-    Create a FastGradientMethod instance.
-    Note: the model parameter should be an instance of the
-    cleverhans.model.Model abstraction provided by CleverHans.
-    """
-
-    super(FastGradientMethod, self).__init__(model, sess, dtypestr, **kwargs)
-    self.feedable_kwargs = ('eps', 'y', 'y_target', 'clip_min', 'clip_max')
-    self.structural_kwargs = ['ord', 'sanity_checks']
-
-  def generate(self, x, **kwargs):
-    """
-    Returns the graph for Fast Gradient Method adversarial examples.
-
-    :param x: The model's symbolic inputs.
-    :param kwargs: See `parse_params`
-    """
-    # Parse and save attack-specific parameters
-    assert self.parse_params(**kwargs)
-
-    labels, _nb_classes = self.get_or_guess_labels(x, kwargs)
-
-    return fgm(
-        x,
-        self.model.get_logits(x),
-        y=labels,
-        eps=self.eps,
-        ord=self.ord,
-        clip_min=self.clip_min,
-        clip_max=self.clip_max,
-        targeted=(self.y_target is not None),
-        sanity_checks=self.sanity_checks)
-
-  def parse_params(self,
-                   eps=0.3,
-                   ord=np.inf,
-                   y=None,
-                   y_target=None,
-                   clip_min=None,
-                   clip_max=None,
-                   sanity_checks=True,
-                   **kwargs):
-    """
-    Take in a dictionary of parameters and applies attack-specific checks
-    before saving them as attributes.
-
-    Attack-specific parameters:
-
-    :param eps: (optional float) attack step size (input variation)
-    :param ord: (optional) Order of the norm (mimics NumPy).
-                Possible values: np.inf, 1 or 2.
-    :param y: (optional) A tensor with the true labels. Only provide
-              this parameter if you'd like to use true labels when crafting
-              adversarial samples. Otherwise, model predictions are used as
-              labels to avoid the "label leaking" effect (explained in this
-              paper: https://arxiv.org/abs/1611.01236). Default is None.
-              Labels should be one-hot-encoded.
-    :param y_target: (optional) A tensor with the labels to target. Leave
-                     y_target=None if y is also set. Labels should be
-                     one-hot-encoded.
-    :param clip_min: (optional float) Minimum input component value
-    :param clip_max: (optional float) Maximum input component value
-    :param sanity_checks: bool, if True, include asserts
-      (Turn them off to use less runtime / memory or for unit tests that
-      intentionally pass strange input)
-    """
-    # Save attack-specific parameters
-
-    self.eps = eps
-    self.ord = ord
-    self.y = y
-    self.y_target = y_target
-    self.clip_min = clip_min
-    self.clip_max = clip_max
-    self.sanity_checks = sanity_checks
-
-    if self.y is not None and self.y_target is not None:
-      raise ValueError("Must not set both y and y_target")
-    # Check if order of the norm is acceptable given current implementation
-    if self.ord not in [np.inf, int(1), int(2)]:
-      raise ValueError("Norm order must be either np.inf, 1, or 2.")
-
-    if len(kwargs.keys()) > 0:
-      warnings.warn("kwargs is unused and will be removed on or after "
-                    "2019-04-26.")
-
-    return True
-
-
-def fgm(x,
-        logits,
-        y=None,
-        eps=0.3,
-        ord=np.inf,
-        clip_min=None,
-        clip_max=None,
-        targeted=False,
-        sanity_checks=True):
-  """
-  TensorFlow implementation of the Fast Gradient Method.
-  :param x: the input placeholder
-  :param logits: output of model.get_logits
-  :param y: (optional) A placeholder for the true labels. If targeted
-            is true, then provide the target label. Otherwise, only provide
-            this parameter if you'd like to use true labels when crafting
-            adversarial samples. Otherwise, model predictions are used as
-            labels to avoid the "label leaking" effect (explained in this
-            paper: https://arxiv.org/abs/1611.01236). Default is None.
-            Labels should be one-hot-encoded.
-  :param eps: the epsilon (input variation parameter)
-  :param ord: (optional) Order of the norm (mimics NumPy).
-              Possible values: np.inf, 1 or 2.
-  :param clip_min: Minimum float value for adversarial example components
-  :param clip_max: Maximum float value for adversarial example components
-  :param targeted: Is the attack targeted or untargeted? Untargeted, the
-                   default, will try to make the label incorrect. Targeted
-                   will instead try to move in the direction of being more
-                   like y.
-  :return: a tensor for the adversarial example
-  """
-
-  asserts = []
-
-  # If a data range was specified, check that the input was in that range
-  if clip_min is not None:
-    asserts.append(utils_tf.assert_greater_equal(
-        x, tf.cast(clip_min, x.dtype)))
-
-  if clip_max is not None:
-    asserts.append(utils_tf.assert_less_equal(x, tf.cast(clip_max, x.dtype)))
-
-  # Make sure the caller has not passed probs by accident
-  assert logits.op.type != 'Softmax'
-
-  if y is None:
-    # Using model predictions as ground truth to avoid label leaking
-    preds_max = reduce_max(logits, 1, keepdims=True)
-    y = tf.to_float(tf.equal(logits, preds_max))
-    y = tf.stop_gradient(y)
-  y = y / reduce_sum(y, 1, keepdims=True)
-
-  # Compute loss
-  loss = softmax_cross_entropy_with_logits(labels=y, logits=logits)
-  if targeted:
-    loss = -loss
-
-  # Define gradient of loss wrt input
-  grad, = tf.gradients(loss, x)
-
-  optimal_perturbation = optimize_linear(grad, eps, ord)
-
-  # Add perturbation to original example to obtain adversarial example
-  adv_x = x + optimal_perturbation
-
-  # If clipping is needed, reset all values outside of [clip_min, clip_max]
-  if (clip_min is not None) or (clip_max is not None):
-    # We don't currently support one-sided clipping
-    assert clip_min is not None and clip_max is not None
-    adv_x = utils_tf.clip_by_value(adv_x, clip_min, clip_max)
-
-  if sanity_checks:
-    with tf.control_dependencies(asserts):
-      adv_x = tf.identity(adv_x)
-
-  return adv_x
-
-
-class ProjectedGradientDescent(Attack):
-  """
-  This class implements either the Basic Iterative Method
-  (Kurakin et al. 2016) when rand_init is set to 0. or the
-  Madry et al. (2017) method when rand_minmax is larger than 0.
-  Paper link (Kurakin et al. 2016): https://arxiv.org/pdf/1607.02533.pdf
-  Paper link (Madry et al. 2017): https://arxiv.org/pdf/1706.06083.pdf
-
-  :param model: cleverhans.model.Model
-  :param sess: optional tf.Session
-  :param dtypestr: dtype of the data
-  :param default_rand_init: whether to use random initialization by default
-  :param kwargs: passed through to super constructor
-  """
-
-  FGM_CLASS = FastGradientMethod
-
-  def __init__(self, model, sess=None, dtypestr='float32',
-               default_rand_init=True, **kwargs):
-    """
-    Create a ProjectedGradientDescent instance.
-    Note: the model parameter should be an instance of the
-    cleverhans.model.Model abstraction provided by CleverHans.
-    """
-
-    super(ProjectedGradientDescent, self).__init__(model, sess=sess,
-                                                   dtypestr=dtypestr, **kwargs)
-    self.feedable_kwargs = ('eps', 'eps_iter', 'y', 'y_target', 'clip_min',
-                            'clip_max')
-    self.structural_kwargs = ['ord', 'nb_iter', 'rand_init', 'sanity_checks']
-    self.default_rand_init = default_rand_init
-
-  def generate(self, x, **kwargs):
-    """
-    Generate symbolic graph for adversarial examples and return.
-
-    :param x: The model's symbolic inputs.
-    :param kwargs: See `parse_params`
-    """
-    # Parse and save attack-specific parameters
-    assert self.parse_params(**kwargs)
-
-    asserts = []
-
-    # If a data range was specified, check that the input was in that range
-    if self.clip_min is not None:
-      asserts.append(utils_tf.assert_greater_equal(x,
-                                                   tf.cast(self.clip_min,
-                                                           x.dtype)))
-
-    if self.clip_max is not None:
-      asserts.append(utils_tf.assert_less_equal(x,
-                                                tf.cast(self.clip_max,
-                                                        x.dtype)))
-
-    # Initialize loop variables
-    if self.rand_init:
-      eta = tf.random_uniform(tf.shape(x),
-                              tf.cast(-self.rand_minmax, x.dtype),
-                              tf.cast(self.rand_minmax, x.dtype),
-                              dtype=x.dtype)
-    else:
-      eta = tf.zeros(tf.shape(x))
-
-    # Clip eta
-    eta = clip_eta(eta, self.ord, self.eps)
-    adv_x = x + eta
-    if self.clip_min is not None or self.clip_max is not None:
-      adv_x = utils_tf.clip_by_value(adv_x, self.clip_min, self.clip_max)
-
-    if self.y_target is not None:
-      y = self.y_target
-      targeted = True
-    elif self.y is not None:
-      y = self.y
-      targeted = False
-    else:
-      model_preds = self.model.get_probs(x)
-      preds_max = reduce_max(model_preds, 1, keepdims=True)
-      y = tf.to_float(tf.equal(model_preds, preds_max))
-      y = tf.stop_gradient(y)
-      targeted = False
-      del model_preds
-
-    y_kwarg = 'y_target' if targeted else 'y'
-    fgm_params = {
-        'eps': self.eps_iter,
-        y_kwarg: y,
-        'ord': self.ord,
-        'clip_min': self.clip_min,
-        'clip_max': self.clip_max
-    }
-    if self.ord == 1:
-      raise NotImplementedError("It's not clear that FGM is a good inner loop"
-                                " step for PGD when ord=1, because ord=1 FGM "
-                                " changes only one pixel at a time. We need "
-                                " to rigorously test a strong ord=1 PGD "
-                                "before enabling this feature.")
-
-    # Use getattr() to avoid errors in eager execution attacks
-    FGM = self.FGM_CLASS(
-        self.model,
-        sess=getattr(self, 'sess', None),
-        dtypestr=self.dtypestr)
-
-    def cond(i, _):
-      return tf.less(i, self.nb_iter)
-
-    def body(i, adv_x):
-      adv_x = FGM.generate(adv_x, **fgm_params)
-
-      # Clipping perturbation eta to self.ord norm ball
-      eta = adv_x - x
-      eta = clip_eta(eta, self.ord, self.eps)
-      adv_x = x + eta
-
-      # Redo the clipping.
-      # FGM already did it, but subtracting and re-adding eta can add some
-      # small numerical error.
-      if self.clip_min is not None or self.clip_max is not None:
-        adv_x = utils_tf.clip_by_value(adv_x, self.clip_min, self.clip_max)
-
-      return i + 1, adv_x
-
-    _, adv_x = tf.while_loop(cond, body, (tf.zeros([]), adv_x), back_prop=True,
-                             maximum_iterations=self.nb_iter)
-
-
-    # Asserts run only on CPU.
-    # When multi-GPU eval code tries to force all PGD ops onto GPU, this
-    # can cause an error.
-    common_dtype = tf.float32
-    asserts.append(utils_tf.assert_less_equal(tf.cast(self.eps_iter,
-                                                      dtype=common_dtype),
-                                              tf.cast(self.eps, dtype=common_dtype)))
-    if self.ord == np.inf and self.clip_min is not None:
-      # The 1e-6 is needed to compensate for numerical error.
-      # Without the 1e-6 this fails when e.g. eps=.2, clip_min=.5,
-      # clip_max=.7
-      asserts.append(utils_tf.assert_less_equal(tf.cast(self.eps, x.dtype),
-                                                1e-6 + tf.cast(self.clip_max,
-                                                               x.dtype)
-                                                - tf.cast(self.clip_min,
-                                                          x.dtype)))
-
-    if self.sanity_checks:
-      with tf.control_dependencies(asserts):
-        adv_x = tf.identity(adv_x)
-
-    return adv_x
-
-  def parse_params(self,
-                   eps=0.3,
-                   eps_iter=0.05,
-                   nb_iter=10,
-                   y=None,
-                   ord=np.inf,
-                   clip_min=None,
-                   clip_max=None,
-                   y_target=None,
-                   rand_init=None,
-                   rand_minmax=0.3,
-                   sanity_checks=True,
-                   **kwargs):
-    """
-    Take in a dictionary of parameters and applies attack-specific checks
-    before saving them as attributes.
-
-    Attack-specific parameters:
-
-    :param eps: (optional float) maximum distortion of adversarial example
-                compared to original input
-    :param eps_iter: (optional float) step size for each attack iteration
-    :param nb_iter: (optional int) Number of attack iterations.
-    :param y: (optional) A tensor with the true labels.
-    :param y_target: (optional) A tensor with the labels to target. Leave
-                     y_target=None if y is also set. Labels should be
-                     one-hot-encoded.
-    :param ord: (optional) Order of the norm (mimics Numpy).
-                Possible values: np.inf, 1 or 2.
-    :param clip_min: (optional float) Minimum input component value
-    :param clip_max: (optional float) Maximum input component value
-    :param sanity_checks: bool Insert tf asserts checking values
-        (Some tests need to run with no sanity checks because the
-         tests intentionally configure the attack strangely)
-    """
-
-    # Save attack-specific parameters
-    self.eps = eps
-    if rand_init is None:
-      rand_init = self.default_rand_init
-    self.rand_init = rand_init
-    if self.rand_init:
-      self.rand_minmax = eps
-    else:
-      self.rand_minmax = 0.
-    self.eps_iter = eps_iter
-    self.nb_iter = nb_iter
-    self.y = y
-    self.y_target = y_target
-    self.ord = ord
-    self.clip_min = clip_min
-    self.clip_max = clip_max
-
-    if isinstance(eps, float) and isinstance(eps_iter, float):
-      # If these are both known at compile time, we can check before anything
-      # is run. If they are tf, we can't check them yet.
-      assert eps_iter <= eps, (eps_iter, eps)
-
-    if self.y is not None and self.y_target is not None:
-      raise ValueError("Must not set both y and y_target")
-    # Check if order of the norm is acceptable given current implementation
-    if self.ord not in [np.inf, 1, 2]:
-      raise ValueError("Norm order must be either np.inf, 1, or 2.")
-    self.sanity_checks = sanity_checks
-
-    if len(kwargs.keys()) > 0:
-      warnings.warn("kwargs is unused and will be removed on or after "
-                    "2019-04-26.")
-
-    return True
-
-
-class BasicIterativeMethod(ProjectedGradientDescent):
-  def __init__(self, model, sess=None, dtypestr='float32', **kwargs):
-    super(BasicIterativeMethod, self).__init__(model, sess=sess,
-                                               dtypestr=dtypestr,
-                                               default_rand_init=False,
-                                               **kwargs)
-
-
-class MadryEtAl(ProjectedGradientDescent):
-  def __init__(self, model, sess=None, dtypestr='float32', **kwargs):
-    super(MadryEtAl, self).__init__(model, sess=sess,
-                                    dtypestr=dtypestr,
-                                    default_rand_init=True,
-                                    **kwargs)
-
->>>>>>> 76a89c82
 
 class MomentumIterativeMethod(Attack):
   """
