--- conflicted
+++ resolved
@@ -9,11 +9,8 @@
 from six.moves import range
 import tensorflow as tf
 
-<<<<<<< HEAD
 import cleverhans
-=======
 from cleverhans import canary
->>>>>>> f0a95cc3
 from cleverhans.utils import create_logger
 from cleverhans.utils_tf import infer_devices
 
