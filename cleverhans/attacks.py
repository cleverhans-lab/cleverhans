--- conflicted
+++ resolved
@@ -1722,8 +1722,7 @@
 
         return adv_x
 
-
-<<<<<<< HEAD
+      
 class LSPGA(Attack):
     """
     This attack was originally proposed by Buckman, Roy, Raffel and
@@ -1825,7 +1824,7 @@
         self.noisy_grads = noisy_grads
         self.clip_min = clip_min
         self.clip_max = clip_max
-=======
+        
 class SPSA(Attack):
     """
     This implements the SPSA adversary, as in https://arxiv.org/abs/1802.05666
@@ -1900,5 +1899,4 @@
             early_stop_loss_threshold=early_stop_loss_threshold,
             is_debug=is_debug,
         )
-        return adv_x
->>>>>>> 5718494c
+        return adv_x