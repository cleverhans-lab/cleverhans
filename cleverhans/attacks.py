from abc import ABCMeta
import collections
import warnings
import numpy as np
from six.moves import xrange
import tensorflow as tf

from cleverhans import utils
from cleverhans.model import Model, CallableModelWrapper
from cleverhans.compat import reduce_sum, reduce_mean
from cleverhans.compat import reduce_max
from cleverhans.compat import softmax_cross_entropy_with_logits
from cleverhans.utils_tf import clip_eta
from cleverhans import utils_tf

_logger = utils.create_logger("cleverhans.attacks")
tf_dtype = tf.as_dtype('float32')


class Attack(object):
  """
  Abstract base class for all attack classes.
  """
  __metaclass__ = ABCMeta

  def __init__(self, model, sess=None, dtypestr='float32', **kwargs):
    """
    :param model: An instance of the cleverhans.model.Model class.
    :param sess: The tf session to run graphs in.
    :param dtypestr: Floating point precision to use (change to float64
                     to avoid numerical instabilities).
    :param back: (deprecated and will be removed on or after 2019-03-26).
                 The backend to use. Currently 'tf' is the only option.
    """
    if 'back' in kwargs:
      if kwargs['back'] == 'tf':
        warnings.warn("Argument back to attack constructors is not needed"
                      " anymore and will be removed on or after 2019-03-26."
                      " All attacks are implemented using TensorFlow.")
      else:
        raise ValueError("Backend argument must be 'tf' and is now deprecated"
                         "It will be removed on or after 2019-03-26.")

    self.tf_dtype = tf.as_dtype(dtypestr)
    self.np_dtype = np.dtype(dtypestr)

    if sess is None:
      sess = tf.get_default_session()
    if not isinstance(sess, tf.Session):
      raise TypeError("sess is not an instance of tf.Session")

    from cleverhans import attacks_tf
    attacks_tf.np_dtype = self.np_dtype
    attacks_tf.tf_dtype = self.tf_dtype

    if not isinstance(model, Model):
      raise TypeError("The model argument should be an instance of"
                      " the cleverhans.model.Model class.")

    # Prepare attributes
    self.model = model
    self.sess = sess
    self.dtypestr = dtypestr

    # We are going to keep track of old graphs and cache them.
    self.graphs = {}

    # When calling generate_np, arguments in the following set should be
    # fed into the graph, as they are not structural items that require
    # generating a new graph.
    # This dict should map names of arguments to the types they should
    # have.
    # (Usually, the target class will be a feedable keyword argument.)
    self.feedable_kwargs = {}

    # When calling generate_np, arguments in the following set should NOT
    # be fed into the graph, as they ARE structural items that require
    # generating a new graph.
    # This list should contain the names of the structural arguments.
    self.structural_kwargs = []

  def generate(self, x, **kwargs):
    """
    Generate the attack's symbolic graph for adversarial examples. This
    method should be overriden in any child class that implements an
    attack that is expressable symbolically. Otherwise, it will wrap the
    numerical implementation as a symbolic operator.

    :param x: The model's symbolic inputs.
    :param **kwargs: optional parameters used by child classes.
    :return: A symbolic representation of the adversarial examples.
    """

    error = "Sub-classes must implement generate."
    raise NotImplementedError(error)
    # Include an unused return so pylint understands the method signature
    return x

  def construct_graph(self, fixed, feedable, x_val, hash_key):
    """
    Construct the graph required to run the attack through generate_np.

    :param fixed: Structural elements that require defining a new graph.
    :param feedable: Arguments that can be fed to the same graph when
                     they take different values.
    :param x_val: symbolic adversarial example
    :param hash_key: the key used to store this graph in our cache
    """
    # try our very best to create a TF placeholder for each of the
    # feedable keyword arguments, and check the types are one of
    # the allowed types
    class_name = str(self.__class__).split(".")[-1][:-2]
    _logger.info("Constructing new graph for attack " + class_name)

    # remove the None arguments, they are just left blank
    for k in list(feedable.keys()):
      if feedable[k] is None:
        del feedable[k]

    # process all of the rest and create placeholders for them
    new_kwargs = dict(x for x in fixed.items())
    for name, value in feedable.items():
      given_type = value.dtype
      if isinstance(value, np.ndarray):
        if value.ndim == 0:
          # This is pretty clearly not a batch of data
          new_kwargs[name] = tf.placeholder(given_type, shape=[], name=name)
        else:
          # Assume that this is a batch of data, make the first axis variable
          # in size
          new_shape = [None] + list(value.shape[1:])
          new_kwargs[name] = tf.placeholder(given_type, new_shape, name=name)
      elif isinstance(value, utils.known_number_types):
        new_kwargs[name] = tf.placeholder(given_type, shape=[], name=name)
      else:
        raise ValueError("Could not identify type of argument " +
                         name + ": " + str(value))

    # x is a special placeholder we always want to have
    x_shape = [None] + list(x_val.shape)[1:]
    x = tf.placeholder(self.tf_dtype, shape=x_shape)

    # now we generate the graph that we want
    # Need to not pass the meta-keyword arguments used to track whether
    # args are None
    censored_kwargs = {}
    for key in new_kwargs:
      if key.endswith("_passed") or key.endswith("_passed_and_not_none"):
        continue
      censored_kwargs[key] = new_kwargs[key]
    x_adv = self.generate(x, **censored_kwargs)

    self.graphs[hash_key] = (x, new_kwargs, x_adv)

    if len(self.graphs) >= 10:
      warnings.warn("Calling generate_np() with multiple different "
                    "structural parameters is inefficient and should"
                    " be avoided. Calling generate() is preferred.")

  def generate_np(self, x_val, **kwargs):
    """
    Generate adversarial examples and return them as a NumPy array.
    Sub-classes *should not* implement this method unless they must
    perform special handling of arguments.

    :param x_val: A NumPy array with the original inputs.
    :param **kwargs: optional parameters used by child classes.
    :return: A NumPy array holding the adversarial examples.
    """
    if self.sess is None:
      raise ValueError("Cannot use `generate_np` when no `sess` was"
                       " provided")

    packed = self.construct_variables(kwargs)
<<<<<<< HEAD
    fixed, feedable, _feedable_types, hash_key = packed
=======
    fixed, feedable, _, hash_key = packed
>>>>>>> eab92ace

    if hash_key not in self.graphs:
      self.construct_graph(fixed, feedable, x_val, hash_key)
    else:
      # remove the None arguments, they are just left blank
      for k in list(feedable.keys()):
        if feedable[k] is None:
          del feedable[k]

    x, new_kwargs, x_adv = self.graphs[hash_key]

    feed_dict = {x: x_val}

    for name in feedable:
      feed_dict[new_kwargs[name]] = feedable[name]

    return self.sess.run(x_adv, feed_dict)

  def construct_variables(self, kwargs):
    """
    Construct the inputs to the attack graph to be used by generate_np.

    :param kwargs: Keyword arguments to generate_np.
    :return:
      Structural arguments
      Feedable arguments
      Output of `arg_type` describing feedable arguments
      A unique key
    """
    if isinstance(self.feedable_kwargs, dict):
      warnings.warn("Using a dict for `feedable_kwargs is deprecated."
                    "Switch to using a tuple."
                    "It is not longer necessary to specify the types "
                    "of the arguments---we build a different graph "
                    "for each received type."
                    "Using a dict may become an error on or after "
                    "2019-04-18.")
      feedable_names = tuple(sorted(self.feedable_kwargs.keys()))
    else:
      feedable_names = self.feedable_kwargs
      assert isinstance(feedable_names, tuple)

    # the set of arguments that are structural properties of the attack
    # if these arguments are different, we must construct a new graph
    fixed = dict(
        (k, v) for k, v in kwargs.items() if k in self.structural_kwargs)

    # the set of arguments that are passed as placeholders to the graph
    # on each call, and can change without constructing a new graph
    feedable = {k: v for k, v in kwargs.items() if k in feedable_names}
    for k in feedable:
      if isinstance(feedable[k], (float, int)):
        feedable[k] = np.array(feedable[k])

    for key in kwargs:
      if key not in fixed and key not in feedable:
        raise ValueError(str(type(self)) + ": Undeclared argument: " + key)

    feed_arg_type = arg_type(feedable_names, feedable)

    feed_arg_type = arg_type(feedable_names, feedable)

    if not all(isinstance(value, collections.Hashable)
               for value in fixed.values()):
      # we have received a fixed value that isn't hashable
      # this means we can't cache this graph for later use,
      # and it will have to be discarded later
      hash_key = None
    else:
      # create a unique key for this set of fixed paramaters
      hash_key = tuple(sorted(fixed.items())) + tuple([feed_arg_type])

    return fixed, feedable, feed_arg_type, hash_key

  def get_or_guess_labels(self, x, kwargs):
    """
    Get the label to use in generating an adversarial example for x.
    The kwargs are fed directly from the kwargs of the attack.
    If 'y' is in kwargs, then assume it's an untargeted attack and
    use that as the label.
    If 'y_target' is in kwargs and is not none, then assume it's a
    targeted attack and use that as the label.
    Otherwise, use the model's prediction as the label and perform an
    untargeted attack.
    """
    if 'y' in kwargs and 'y_target' in kwargs:
      raise ValueError("Can not set both 'y' and 'y_target'.")
    elif 'y' in kwargs:
      labels = kwargs['y']
    elif 'y_target' in kwargs and kwargs['y_target'] is not None:
      labels = kwargs['y_target']
    else:
      preds = self.model.get_probs(x)
      preds_max = reduce_max(preds, 1, keepdims=True)
      original_predictions = tf.to_float(tf.equal(preds, preds_max))
      labels = tf.stop_gradient(original_predictions)
    if isinstance(labels, np.ndarray):
      nb_classes = labels.shape[1]
    else:
      nb_classes = labels.get_shape().as_list()[1]
    return labels, nb_classes

  def parse_params(self, params=None):
    """
    Take in a dictionary of parameters and applies attack-specific checks
    before saving them as attributes.

    :param params: a dictionary of attack-specific parameters
    :return: True when parsing was successful
    """
    return True


class FastGradientMethod(Attack):
  """
  This attack was originally implemented by Goodfellow et al. (2015) with the
  infinity norm (and is known as the "Fast Gradient Sign Method"). This
  implementation extends the attack to other norms, and is therefore called
  the Fast Gradient Method.
  Paper link: https://arxiv.org/abs/1412.6572
  """

  def __init__(self, model, sess=None, dtypestr='float32', **kwargs):
    """
    Create a FastGradientMethod instance.
    Note: the model parameter should be an instance of the
    cleverhans.model.Model abstraction provided by CleverHans.
    """

    super(FastGradientMethod, self).__init__(model, sess, dtypestr, **kwargs)
    self.feedable_kwargs = {
        'eps': self.np_dtype,
        'y': self.np_dtype,
        'y_target': self.np_dtype,
        'clip_min': self.np_dtype,
        'clip_max': self.np_dtype
    }
    self.structural_kwargs = ['ord', 'sanity_checks']

  def generate(self, x, **kwargs):
    """
    Generate symbolic graph for adversarial examples and return.

    :param x: The model's symbolic inputs.
    :param eps: (optional float) attack step size (input variation)
    :param ord: (optional) Order of the norm (mimics NumPy).
                Possible values: np.inf, 1 or 2.
    :param y: (optional) A tensor with the model labels. Only provide
              this parameter if you'd like to use true labels when crafting
              adversarial samples. Otherwise, model predictions are used as
              labels to avoid the "label leaking" effect (explained in this
              paper: https://arxiv.org/abs/1611.01236). Default is None.
              Labels should be one-hot-encoded.
    :param y_target: (optional) A tensor with the labels to target. Leave
                     y_target=None if y is also set. Labels should be
                     one-hot-encoded.
    :param clip_min: (optional float) Minimum input component value
    :param clip_max: (optional float) Maximum input component value
    """
    # Parse and save attack-specific parameters
    assert self.parse_params(**kwargs)

    labels, _nb_classes = self.get_or_guess_labels(x, kwargs)

    return fgm(
        x,
        self.model.get_logits(x),
        y=labels,
        eps=self.eps,
        ord=self.ord,
        clip_min=self.clip_min,
        clip_max=self.clip_max,
        targeted=(self.y_target is not None),
        sanity_checks=self.sanity_checks)

  def parse_params(self,
                   eps=0.3,
                   ord=np.inf,
                   y=None,
                   y_target=None,
                   clip_min=None,
                   clip_max=None,
                   sanity_checks=True,
                   **kwargs):
    """
    Take in a dictionary of parameters and applies attack-specific checks
    before saving them as attributes.

    Attack-specific parameters:

    :param eps: (optional float) attack step size (input variation)
    :param ord: (optional) Order of the norm (mimics NumPy).
                Possible values: np.inf, 1 or 2.
    :param y: (optional) A tensor with the model labels. Only provide
              this parameter if you'd like to use true labels when crafting
              adversarial samples. Otherwise, model predictions are used as
              labels to avoid the "label leaking" effect (explained in this
              paper: https://arxiv.org/abs/1611.01236). Default is None.
              Labels should be one-hot-encoded.
    :param y_target: (optional) A tensor with the labels to target. Leave
                     y_target=None if y is also set. Labels should be
                     one-hot-encoded.
    :param clip_min: (optional float) Minimum input component value
    :param clip_max: (optional float) Maximum input component value
    :param sanity_checks: bool, if True, include asserts
      (Turn them off to use less runtime / memory or for unit tests that
      intentionally pass strange input)
    """
    # Save attack-specific parameters

    self.eps = eps
    self.ord = ord
    self.y = y
    self.y_target = y_target
    self.clip_min = clip_min
    self.clip_max = clip_max
    self.sanity_checks = sanity_checks

    if self.y is not None and self.y_target is not None:
      raise ValueError("Must not set both y and y_target")
    # Check if order of the norm is acceptable given current implementation
    if self.ord not in [np.inf, int(1), int(2)]:
      raise ValueError("Norm order must be either np.inf, 1, or 2.")
    return True

def fgm(x,
        logits,
        y=None,
        eps=0.3,
        ord=np.inf,
        clip_min=None,
        clip_max=None,
        targeted=False,
        sanity_checks=True):
  """
  TensorFlow implementation of the Fast Gradient Method.
  :param x: the input placeholder
  :param logits: output of model.get_logits
  :param y: (optional) A placeholder for the model labels. If targeted
            is true, then provide the target label. Otherwise, only provide
            this parameter if you'd like to use true labels when crafting
            adversarial samples. Otherwise, model predictions are used as
            labels to avoid the "label leaking" effect (explained in this
            paper: https://arxiv.org/abs/1611.01236). Default is None.
            Labels should be one-hot-encoded.
  :param eps: the epsilon (input variation parameter)
  :param ord: (optional) Order of the norm (mimics NumPy).
              Possible values: np.inf, 1 or 2.
  :param clip_min: Minimum float value for adversarial example components
  :param clip_max: Maximum float value for adversarial example components
  :param targeted: Is the attack targeted or untargeted? Untargeted, the
                   default, will try to make the label incorrect. Targeted
                   will instead try to move in the direction of being more
                   like y.
  :return: a tensor for the adversarial example
  """

  asserts = []

  # If a data range was specified, check that the input was in that range
  if clip_min is not None:
    asserts.append(utils_tf.assert_greater_equal(x, tf.cast(clip_min, x.dtype)))

  if clip_max is not None:
    asserts.append(utils_tf.assert_less_equal(x, tf.cast(clip_max, x.dtype)))

  # Make sure the caller has not passed probs by accident
  assert logits.op.type != 'Softmax'

  if y is None:
    # Using model predictions as ground truth to avoid label leaking
    preds_max = reduce_max(logits, 1, keepdims=True)
    y = tf.to_float(tf.equal(logits, preds_max))
    y = tf.stop_gradient(y)
  y = y / reduce_sum(y, 1, keepdims=True)

  # Compute loss
  loss = softmax_cross_entropy_with_logits(labels=y, logits=logits)
  if targeted:
    loss = -loss

  # Define gradient of loss wrt input
  grad, = tf.gradients(loss, x)

  if ord == np.inf:
    # Take sign of gradient
    normalized_grad = tf.sign(grad)
    # The following line should not change the numerical results.
    # It applies only because `normalized_grad` is the output of
    # a `sign` op, which has zero derivative anyway.
    # It should not be applied for the other norms, where the
    # perturbation has a non-zero derivative.
    normalized_grad = tf.stop_gradient(normalized_grad)
  elif ord == 1:
    red_ind = list(xrange(1, len(x.get_shape())))
    avoid_zero_div = 1e-12
    avoid_nan_norm = tf.maximum(avoid_zero_div,
                                reduce_sum(tf.abs(grad),
                                           reduction_indices=red_ind,
                                           keepdims=True))
    normalized_grad = grad / avoid_nan_norm
  elif ord == 2:
    red_ind = list(xrange(1, len(x.get_shape())))
    avoid_zero_div = 1e-12
    square = tf.maximum(avoid_zero_div,
                        reduce_sum(tf.square(grad),
                                   reduction_indices=red_ind,
                                   keepdims=True))
    normalized_grad = grad / tf.sqrt(square)
  else:
    raise NotImplementedError("Only L-inf, L1 and L2 norms are "
                              "currently implemented.")

  # Multiply by constant epsilon
  scaled_grad = utils_tf.mul(eps, normalized_grad)

  # Add perturbation to original example to obtain adversarial example
  adv_x = x + scaled_grad

  # If clipping is needed, reset all values outside of [clip_min, clip_max]
  if (clip_min is not None) or (clip_max is not None):
    # We don't currently support one-sided clipping
    assert clip_min is not None and clip_max is not None
    adv_x = utils_tf.clip_by_value(adv_x, clip_min, clip_max)


  if sanity_checks:
    with tf.control_dependencies(asserts):
      adv_x = tf.identity(adv_x)

  return adv_x

class ProjectedGradientDescent(Attack):
  """
  This class implements either the Basic Iterative Method
  (Kurakin et al. 2016) when rand_init is set to 0. or the
  Madry et al. (2017) method when rand_minmax is larger than 0.
  Paper link (Kurakin et al. 2016): https://arxiv.org/pdf/1607.02533.pdf
  Paper link (Madry et al. 2017): https://arxiv.org/pdf/1706.06083.pdf
  """

  FGM_CLASS = FastGradientMethod

  def __init__(self, model, sess=None, dtypestr='float32',
               default_rand_init=True, **kwargs):
    """
    Create a ProjectedGradientDescent instance.
    Note: the model parameter should be an instance of the
    cleverhans.model.Model abstraction provided by CleverHans.
    """

    super(ProjectedGradientDescent, self).__init__(model, sess=sess,
                                                   dtypestr=dtypestr, **kwargs)
    self.feedable_kwargs = {
        'eps': self.np_dtype,
        'eps_iter': self.np_dtype,
        'y': self.np_dtype,
        'y_target': self.np_dtype,
        'clip_min': self.np_dtype,
        'clip_max': self.np_dtype
    }
    self.structural_kwargs = ['ord', 'nb_iter', 'rand_init', 'sanity_checks']
    self.default_rand_init = default_rand_init

  def generate(self, x, **kwargs):
    """
    Generate symbolic graph for adversarial examples and return.

    :param x: The model's symbolic inputs.
    :param eps: (optional float) maximum distortion of adversarial example
                compared to original input
    :param eps_iter: (optional float) step size for each attack iteration
    :param nb_iter: (optional int) Number of attack iterations.
    :param rand_init: (optional) Whether to use random initialization
    :param y: (optional) A tensor with the true class labels
      NOTE: do not use smoothed labels here
    :param y_target: (optional) A tensor with the labels to target. Leave
                     y_target=None if y is also set. Labels should be
                     one-hot-encoded.
      NOTE: do not use smoothed labels here
    :param ord: (optional) Order of the norm (mimics Numpy).
                Possible values: np.inf, 1 or 2.
    :param clip_min: (optional float) Minimum input component value
    :param clip_max: (optional float) Maximum input component value
    """
    # Parse and save attack-specific parameters
    assert self.parse_params(**kwargs)

    # Initialize loop variables
    if self.rand_init:
      eta = tf.random_uniform(tf.shape(x),
                              tf.cast(-self.rand_minmax, x.dtype),
                              tf.cast(self.rand_minmax, x.dtype),
                              dtype=x.dtype)
    else:
      eta = tf.zeros(tf.shape(x))

    # Clip eta
    eta = clip_eta(eta, self.ord, self.eps)
    adv_x = x + eta
    if self.clip_min is not None or self.clip_max is not None:
      adv_x = utils_tf.clip_by_value(adv_x, self.clip_min, self.clip_max)

    # Fix labels to the first model predictions for loss computation
    model_preds = self.model.get_probs(x)
    preds_max = reduce_max(model_preds, 1, keepdims=True)
    if self.y_target is not None:
      y = self.y_target
      targeted = True
    elif self.y is not None:
      y = self.y
      targeted = False
    else:
      y = tf.to_float(tf.equal(model_preds, preds_max))
      y = tf.stop_gradient(y)
      targeted = False

    y_kwarg = 'y_target' if targeted else 'y'
    fgm_params = {
        'eps': self.eps_iter,
        y_kwarg: y,
        'ord': self.ord,
        'clip_min': self.clip_min,
        'clip_max': self.clip_max
    }

    # Use getattr() to avoid errors in eager execution attacks
    FGM = self.FGM_CLASS(
        self.model,
        sess=getattr(self, 'sess', None),
        dtypestr=self.dtypestr)

    def cond(i, _):
      return tf.less(i, self.nb_iter)


    def body(i, adv_x):
      adv_x = FGM.generate(adv_x, **fgm_params)

      # Clipping perturbation eta to self.ord norm ball
      eta = adv_x - x
      eta = clip_eta(eta, self.ord, self.eps)
      adv_x = x + eta

      # Redo the clipping.
      # FGM already did it, but subtracting and re-adding eta can add some
      # small numerical error.
      if self.clip_min is not None or self.clip_max is not None:
        adv_x = utils_tf.clip_by_value(adv_x, self.clip_min, self.clip_max)

      return i + 1, adv_x

    _, adv_x = tf.while_loop(cond, body, [tf.zeros([]), adv_x], back_prop=True)

    asserts = []

    # Asserts run only on CPU.
    # When multi-GPU eval code tries to force all PGD ops onto GPU, this
    # can cause an error.
    with tf.device("/CPU:0"):
      asserts.append(tf.assert_less_equal(self.eps_iter, self.eps))
      if self.ord == np.inf and self.clip_min is not None:
        # The 1e-6 is needed to compensate for numerical error.
        # Without the 1e-6 this fails when e.g. eps=.2, clip_min=.5, clip_max=.7
        asserts.append(tf.assert_less_equal(self.eps,
                                            1e-6 + self.clip_max - self.clip_min))

    if self.sanity_checks:
      with tf.control_dependencies(asserts):
        adv_x = tf.identity(adv_x)

    return adv_x

  def parse_params(self,
                   eps=0.3,
                   eps_iter=0.05,
                   nb_iter=10,
                   y=None,
                   ord=np.inf,
                   clip_min=None,
                   clip_max=None,
                   y_target=None,
                   rand_init=None,
                   rand_minmax=0.3,
                   sanity_checks=True,
                   **kwargs):
    """
    Take in a dictionary of parameters and applies attack-specific checks
    before saving them as attributes.

    Attack-specific parameters:

    :param eps: (optional float) maximum distortion of adversarial example
                compared to original input
    :param eps_iter: (optional float) step size for each attack iteration
    :param nb_iter: (optional int) Number of attack iterations.
    :param y: (optional) A tensor with the model labels.
    :param y_target: (optional) A tensor with the labels to target. Leave
                     y_target=None if y is also set. Labels should be
                     one-hot-encoded.
    :param ord: (optional) Order of the norm (mimics Numpy).
                Possible values: np.inf, 1 or 2.
    :param clip_min: (optional float) Minimum input component value
    :param clip_max: (optional float) Maximum input component value
    :param sanity_checks: bool Insert tf asserts checking values
        (Some tests need to run with no sanity checks because the
         tests intentionally configure the attack strangely)
    """

    # Save attack-specific parameters
    self.eps = eps
    if rand_init is None:
      rand_init = self.default_rand_init
    self.rand_init = rand_init
    if self.rand_init:
      self.rand_minmax = eps
    else:
      self.rand_minmax = 0.
    self.eps_iter = eps_iter
    self.nb_iter = nb_iter
    self.y = y
    self.y_target = y_target
    self.ord = ord
    self.clip_min = clip_min
    self.clip_max = clip_max

    if isinstance(eps, float) and isinstance(eps_iter, float):
      # If these are both known at compile time, we can check before anything
      # is run. If they are tf, we can't check them yet.
      assert eps_iter <= eps, (eps_iter, eps)

    if self.y is not None and self.y_target is not None:
      raise ValueError("Must not set both y and y_target")
    # Check if order of the norm is acceptable given current implementation
    if self.ord not in [np.inf, 1, 2]:
      raise ValueError("Norm order must be either np.inf, 1, or 2.")
    self.sanity_checks = sanity_checks

    return True


class BasicIterativeMethod(ProjectedGradientDescent):
  def __init__(self, model, sess=None, dtypestr='float32', **kwargs):
    super(BasicIterativeMethod, self).__init__(model, sess=sess,
                                               dtypestr=dtypestr,
                                               default_rand_init=False,
                                               **kwargs)


class MadryEtAl(ProjectedGradientDescent):
  def __init__(self, model, sess=None, dtypestr='float32', **kwargs):
    super(MadryEtAl, self).__init__(model, sess=sess,
                                    dtypestr=dtypestr,
                                    default_rand_init=True,
                                    **kwargs)


class MomentumIterativeMethod(Attack):
  """
  The Momentum Iterative Method (Dong et al. 2017). This method won
  the first places in NIPS 2017 Non-targeted Adversarial Attacks and
  Targeted Adversarial Attacks. The original paper used hard labels
  for this attack; no label smoothing.
  Paper link: https://arxiv.org/pdf/1710.06081.pdf
  """

  def __init__(self, model, sess=None, dtypestr='float32', **kwargs):
    """
    Create a MomentumIterativeMethod instance.
    Note: the model parameter should be an instance of the
    cleverhans.model.Model abstraction provided by CleverHans.
    """

    super(MomentumIterativeMethod, self).__init__(model, sess, dtypestr,
                                                  **kwargs)
    self.feedable_kwargs = {
        'eps': self.np_dtype,
        'eps_iter': self.np_dtype,
        'y': self.np_dtype,
        'y_target': self.np_dtype,
        'clip_min': self.np_dtype,
        'clip_max': self.np_dtype
    }
    self.structural_kwargs = ['ord', 'nb_iter', 'decay_factor', 'sanity_checks']

  def generate(self, x, **kwargs):
    """
    Generate symbolic graph for adversarial examples and return.

    :param x: The model's symbolic inputs.
    :param kwargs: Keyword arguments. See `parse_params` for documentation.
    """
    # Parse and save attack-specific parameters
    assert self.parse_params(**kwargs)

    asserts = []

    # If a data range was specified, check that the input was in that range
    if self.clip_min is not None:
      asserts.append(utils_tf.assert_greater_equal(x, tf.cast(self.clip_min, x.dtype)))

    if self.clip_max is not None:
      asserts.append(utils_tf.assert_less_equal(x, tf.cast(self.clip_max, x.dtype)))

    # Initialize loop variables
    momentum = tf.zeros_like(x)
    adv_x = x

    # Fix labels to the first model predictions for loss computation
    y, _nb_classes = self.get_or_guess_labels(x, kwargs)
    y = y / reduce_sum(y, 1, keepdims=True)
    targeted = (self.y_target is not None)

    def cond(i, _, __):
      return tf.less(i, self.nb_iter)

    def body(i, ax, m):
      logits = self.model.get_logits(ax)
      loss = softmax_cross_entropy_with_logits(labels=y, logits=logits)
      if targeted:
        loss = -loss

      # Define gradient of loss wrt input
      grad, = tf.gradients(loss, ax)

      # Normalize current gradient and add it to the accumulated gradient
      red_ind = list(xrange(1, len(grad.get_shape())))
      avoid_zero_div = tf.cast(1e-12, grad.dtype)
      grad = grad / tf.maximum(
          avoid_zero_div,
          reduce_mean(tf.abs(grad), red_ind, keepdims=True))
      m = self.decay_factor * m + grad

      if self.ord == np.inf:
        normalized_grad = tf.sign(m)
      elif self.ord == 1:
        norm = tf.maximum(
            avoid_zero_div,
            reduce_sum(tf.abs(m), red_ind, keepdims=True))
        normalized_grad = m / norm
      elif self.ord == 2:
        square = reduce_sum(tf.square(m), red_ind, keepdims=True)
        norm = tf.sqrt(tf.maximum(avoid_zero_div, square))
        normalized_grad = m / norm
      else:
        raise NotImplementedError("Only L-inf, L1 and L2 norms are "
                                  "currently implemented.")

      # Update and clip adversarial example in current iteration
      scaled_grad = utils_tf.mul(self.eps_iter, normalized_grad)
      ax = ax + scaled_grad
      ax = x + utils_tf.clip_eta(ax - x, self.ord, self.eps)

      if self.clip_min is not None and self.clip_max is not None:
        ax = utils_tf.clip_by_value(ax, self.clip_min, self.clip_max)

      ax = tf.stop_gradient(ax)

      return i + 1, ax, m

    _, adv_x, _ = tf.while_loop(
        cond, body, [tf.zeros([]), adv_x, momentum], back_prop=True)

    if self.sanity_checks:
      with tf.control_dependencies(asserts):
        adv_x = tf.identity(adv_x)

    return adv_x

  def parse_params(self,
                   eps=0.3,
                   eps_iter=0.06,
                   nb_iter=10,
                   y=None,
                   ord=np.inf,
                   decay_factor=1.0,
                   clip_min=None,
                   clip_max=None,
                   y_target=None,
                   sanity_checks=True,
                   **kwargs):
    """
    Take in a dictionary of parameters and applies attack-specific checks
    before saving them as attributes.

    Attack-specific parameters:

    :param eps: (optional float) maximum distortion of adversarial example
                compared to original input
    :param eps_iter: (optional float) step size for each attack iteration
    :param nb_iter: (optional int) Number of attack iterations.
    :param y: (optional) A tensor with the model labels.
    :param y_target: (optional) A tensor with the labels to target. Leave
                     y_target=None if y is also set. Labels should be
                     one-hot-encoded.
    :param ord: (optional) Order of the norm (mimics Numpy).
                Possible values: np.inf, 1 or 2.
    :param decay_factor: (optional) Decay factor for the momentum term.
    :param clip_min: (optional float) Minimum input component value
    :param clip_max: (optional float) Maximum input component value
    """

    # Save attack-specific parameters
    self.eps = eps
    self.eps_iter = eps_iter
    self.nb_iter = nb_iter
    self.y = y
    self.y_target = y_target
    self.ord = ord
    self.decay_factor = decay_factor
    self.clip_min = clip_min
    self.clip_max = clip_max
    self.sanity_checks = sanity_checks

    if self.y is not None and self.y_target is not None:
      raise ValueError("Must not set both y and y_target")
    # Check if order of the norm is acceptable given current implementation
    if self.ord not in [np.inf, 1, 2]:
      raise ValueError("Norm order must be either np.inf, 1, or 2.")

    return True


class SaliencyMapMethod(Attack):
  """
  The Jacobian-based Saliency Map Method (Papernot et al. 2016).
  Paper link: https://arxiv.org/pdf/1511.07528.pdf
  """

  def __init__(self, model, sess=None, dtypestr='float32', **kwargs):
    """
    Create a SaliencyMapMethod instance.
    Note: the model parameter should be an instance of the
    cleverhans.model.Model abstraction provided by CleverHans.
    """

    super(SaliencyMapMethod, self).__init__(model, sess, dtypestr, **kwargs)

<<<<<<< HEAD
    self.feedable_kwargs = tuple(['y_target'])
=======
    self.feedable_kwargs = ('y_target',)
>>>>>>> eab92ace
    self.structural_kwargs = [
        'theta', 'gamma', 'clip_max', 'clip_min', 'symbolic_impl'
    ]

  def generate(self, x, **kwargs):
    """
    Generate symbolic graph for adversarial examples and return.

    :param x: The model's symbolic inputs.
    :param theta: (optional float) Perturbation introduced to modified
                  components (can be positive or negative)
    :param gamma: (optional float) Maximum percentage of perturbed features
    :param clip_min: (optional float) Minimum component value for clipping
    :param clip_max: (optional float) Maximum component value for clipping
    :param y_target: (optional) Target tensor if the attack is targeted
    """
    # Parse and save attack-specific parameters
    assert self.parse_params(**kwargs)

    if self.symbolic_impl:
      from .attacks_tf import jsma_symbolic

      # Create random targets if y_target not provided
      if self.y_target is None:
        from random import randint

        def random_targets(gt):
          result = gt.copy()
          nb_s = gt.shape[0]
          nb_classes = gt.shape[1]

          for i in xrange(nb_s):
            result[i, :] = np.roll(result[i, :],
                                   randint(1, nb_classes - 1))

          return result

        labels, nb_classes = self.get_or_guess_labels(x, kwargs)
        self.y_target = tf.py_func(random_targets, [labels],
                                   self.tf_dtype)
        self.y_target.set_shape([None, nb_classes])

      x_adv = jsma_symbolic(
          x,
          model=self.model,
          y_target=self.y_target,
          theta=self.theta,
          gamma=self.gamma,
          clip_min=self.clip_min,
          clip_max=self.clip_max)
    else:
      from .attacks_tf import jacobian_graph, jsma_batch

      # Define Jacobian graph wrt to this input placeholder
      preds = self.model.get_probs(x)
      nb_classes = preds.get_shape().as_list()[-1]
      grads = jacobian_graph(preds, x, nb_classes)

      # Define appropriate graph (targeted / random target labels)
      if self.y_target is not None:

        def jsma_wrap(x_val, y_target):
          return jsma_batch(
              self.sess,
              x,
              preds,
              grads,
              x_val,
              self.theta,
              self.gamma,
              self.clip_min,
              self.clip_max,
              nb_classes,
              y_target=y_target)

        # Attack is targeted, target placeholder will need to be fed
        x_adv = tf.py_func(jsma_wrap, [x, self.y_target],
                           self.tf_dtype)
      else:

        def jsma_wrap(x_val):
          return jsma_batch(
              self.sess,
              x,
              preds,
              grads,
              x_val,
              self.theta,
              self.gamma,
              self.clip_min,
              self.clip_max,
              nb_classes,
              y_target=None)

        # Attack is untargeted, target values will be chosen at random
        x_adv = tf.py_func(jsma_wrap, [x], self.tf_dtype)
        x_adv.set_shape(x.get_shape())

    return x_adv

  def parse_params(self,
                   theta=1.,
                   gamma=1.,
                   clip_min=0.,
                   clip_max=1.,
                   y_target=None,
                   symbolic_impl=True,
                   **kwargs):
    """
    Take in a dictionary of parameters and applies attack-specific checks
    before saving them as attributes.

    Attack-specific parameters:

    :param theta: (optional float) Perturbation introduced to modified
                  components (can be positive or negative)
    :param gamma: (optional float) Maximum percentage of perturbed features
    :param clip_min: (optional float) Minimum component value for clipping
    :param clip_max: (optional float) Maximum component value for clipping
    :param y_target: (optional) Target tensor if the attack is targeted
    """
    self.theta = theta
    self.gamma = gamma
    self.clip_min = clip_min
    self.clip_max = clip_max
    self.y_target = y_target
    self.symbolic_impl = symbolic_impl

    return True


class VirtualAdversarialMethod(Attack):
  """
  This attack was originally proposed by Miyato et al. (2016) and was used
  for virtual adversarial training.
  Paper link: https://arxiv.org/abs/1507.00677

  """

  def __init__(self, model, sess=None, dtypestr='float32', **kwargs):
    """
    Note: the model parameter should be an instance of the
    cleverhans.model.Model abstraction provided by CleverHans.
    """
    if not isinstance(model, Model):
      model = CallableModelWrapper(model, 'logits')

    super(VirtualAdversarialMethod, self).__init__(model, sess, dtypestr,
                                                   **kwargs)

    self.feedable_kwargs = {
        'eps': self.tf_dtype,
        'xi': self.tf_dtype,
        'clip_min': self.tf_dtype,
        'clip_max': self.tf_dtype
    }
    self.structural_kwargs = ['num_iterations']

  def generate(self, x, **kwargs):
    """
    Generate symbolic graph for adversarial examples and return.

    :param x: The model's symbolic inputs.
    :param eps: (optional float ) the epsilon (input variation parameter)
    :param num_iterations: (optional) the number of iterations
    :param xi: (optional float) the finite difference parameter
    :param clip_min: (optional float) Minimum input component value
    :param clip_max: (optional float) Maximum input component value
    """
    # Parse and save attack-specific parameters
    assert self.parse_params(**kwargs)

    return vatm(
        self.model,
        x,
        self.model.get_logits(x),
        eps=self.eps,
        num_iterations=self.num_iterations,
        xi=self.xi,
        clip_min=self.clip_min,
        clip_max=self.clip_max)

  def parse_params(self,
                   eps=2.0,
                   num_iterations=1,
                   xi=1e-6,
                   clip_min=None,
                   clip_max=None,
                   **kwargs):
    """
    Take in a dictionary of parameters and applies attack-specific checks
    before saving them as attributes.

    Attack-specific parameters:

    :param eps: (optional float )the epsilon (input variation parameter)
    :param num_iterations: (optional) the number of iterations
    :param xi: (optional float) the finite difference parameter
    :param clip_min: (optional float) Minimum input component value
    :param clip_max: (optional float) Maximum input component value
    """
    # Save attack-specific parameters
    self.eps = eps
    self.num_iterations = num_iterations
    self.xi = xi
    self.clip_min = clip_min
    self.clip_max = clip_max
    return True


class CarliniWagnerL2(Attack):
  """
  This attack was originally proposed by Carlini and Wagner. It is an
  iterative attack that finds adversarial examples on many defenses that
  are robust to other attacks.
  Paper link: https://arxiv.org/abs/1608.04644

  At a high level, this attack is an iterative attack using Adam and
  a specially-chosen loss function to find adversarial examples with
  lower distortion than other attacks. This comes at the cost of speed,
  as this attack is often much slower than others.
  """

  def __init__(self, model, sess=None, dtypestr='float32', **kwargs):
    """
    Note: the model parameter should be an instance of the
    cleverhans.model.Model abstraction provided by CleverHans.
    """
    if not isinstance(model, Model):
      model = CallableModelWrapper(model, 'logits')

    super(CarliniWagnerL2, self).__init__(model, sess, dtypestr, **kwargs)

    self.feedable_kwargs = {'y': self.tf_dtype, 'y_target': self.tf_dtype}

    self.structural_kwargs = [
        'batch_size', 'confidence', 'targeted', 'learning_rate',
        'binary_search_steps', 'max_iterations', 'abort_early',
        'initial_const', 'clip_min', 'clip_max'
    ]

  def generate(self, x, **kwargs):
    """
    Return a tensor that constructs adversarial examples for the given
    input. Generate uses tf.py_func in order to operate over tensors.

    :param x: (required) A tensor with the inputs.
    :param y: (optional) A tensor with the true labels for an untargeted
              attack. If None (and y_target is None) then use the
              original labels the classifier assigns.
    :param y_target: (optional) A tensor with the target labels for a
              targeted attack.
    :param confidence: Confidence of adversarial examples: higher produces
                       examples with larger l2 distortion, but more
                       strongly classified as adversarial.
    :param batch_size: Number of attacks to run simultaneously.
    :param learning_rate: The learning rate for the attack algorithm.
                          Smaller values produce better results but are
                          slower to converge.
    :param binary_search_steps: The number of times we perform binary
                                search to find the optimal tradeoff-
                                constant between norm of the purturbation
                                and confidence of the classification.
    :param max_iterations: The maximum number of iterations. Setting this
                           to a larger value will produce lower distortion
                           results. Using only a few iterations requires
                           a larger learning rate, and will produce larger
                           distortion results.
    :param abort_early: If true, allows early aborts if gradient descent
                        is unable to make progress (i.e., gets stuck in
                        a local minimum).
    :param initial_const: The initial tradeoff-constant to use to tune the
                          relative importance of size of the pururbation
                          and confidence of classification.
                          If binary_search_steps is large, the initial
                          constant is not important. A smaller value of
                          this constant gives lower distortion results.
    :param clip_min: (optional float) Minimum input component value
    :param clip_max: (optional float) Maximum input component value
    """
    from .attacks_tf import CarliniWagnerL2 as CWL2
    self.parse_params(**kwargs)

    labels, nb_classes = self.get_or_guess_labels(x, kwargs)

    attack = CWL2(self.sess, self.model, self.batch_size, self.confidence,
                  'y_target' in kwargs, self.learning_rate,
                  self.binary_search_steps, self.max_iterations,
                  self.abort_early, self.initial_const, self.clip_min,
                  self.clip_max, nb_classes,
                  x.get_shape().as_list()[1:])

    def cw_wrap(x_val, y_val):
      return np.array(attack.attack(x_val, y_val), dtype=self.np_dtype)

    wrap = tf.py_func(cw_wrap, [x, labels], self.tf_dtype)
    wrap.set_shape(x.get_shape())

    return wrap

  def parse_params(self,
                   y=None,
                   y_target=None,
                   batch_size=1,
                   confidence=0,
                   learning_rate=5e-3,
                   binary_search_steps=5,
                   max_iterations=1000,
                   abort_early=True,
                   initial_const=1e-2,
                   clip_min=0,
                   clip_max=1):

    # ignore the y and y_target argument
    self.batch_size = batch_size
    self.confidence = confidence
    self.learning_rate = learning_rate
    self.binary_search_steps = binary_search_steps
    self.max_iterations = max_iterations
    self.abort_early = abort_early
    self.initial_const = initial_const
    self.clip_min = clip_min
    self.clip_max = clip_max


class ElasticNetMethod(Attack):
  """
  This attack features L1-oriented adversarial examples and includes
  the C&W L2 attack as a special case (when beta is set to 0).
  Adversarial examples attain similar performance to those
  generated by the C&W L2 attack in the white-box case,
  and more importantly, have improved transferability properties
  and complement adversarial training.
  Paper link: https://arxiv.org/abs/1709.04114
  """

  def __init__(self, model, sess=None, dtypestr='float32', **kwargs):
    """
    Note: the model parameter should be an instance of the
    cleverhans.model.Model abstraction provided by CleverHans.
    """
    if not isinstance(model, Model):
      model = CallableModelWrapper(model, 'logits')

    super(ElasticNetMethod, self).__init__(model, sess, dtypestr, **kwargs)

    self.feedable_kwargs = {'y': self.tf_dtype, 'y_target': self.tf_dtype}

    self.structural_kwargs = [
        'beta', 'decision_rule', 'batch_size', 'confidence',
        'targeted', 'learning_rate', 'binary_search_steps',
        'max_iterations', 'abort_early', 'initial_const', 'clip_min',
        'clip_max'
    ]

  def generate(self, x, **kwargs):
    """
    Return a tensor that constructs adversarial examples for the given
    input. Generate uses tf.py_func in order to operate over tensors.

    :param x: (required) A tensor with the inputs.
    :param y: (optional) A tensor with the true labels for an untargeted
              attack. If None (and y_target is None) then use the
              original labels the classifier assigns.
    :param y_target: (optional) A tensor with the target labels for a
              targeted attack.
    :param beta: Trades off L2 distortion with L1 distortion: higher
                 produces examples with lower L1 distortion, at the
                 cost of higher L2 (and typically Linf) distortion
    :param decision_rule: EN or L1. Select final adversarial example from
                          all successful examples based on the least
                          elastic-net or L1 distortion criterion.
    :param confidence: Confidence of adversarial examples: higher produces
                       examples with larger l2 distortion, but more
                       strongly classified as adversarial.
    :param batch_size: Number of attacks to run simultaneously.
    :param learning_rate: The learning rate for the attack algorithm.
                          Smaller values produce better results but are
                          slower to converge.
    :param binary_search_steps: The number of times we perform binary
                                search to find the optimal tradeoff-
                                constant between norm of the perturbation
                                and confidence of the classification. Set
                                'initial_const' to a large value and fix
                                this param to 1 for speed.
    :param max_iterations: The maximum number of iterations. Setting this
                           to a larger value will produce lower distortion
                           results. Using only a few iterations requires
                           a larger learning rate, and will produce larger
                           distortion results.
    :param abort_early: If true, allows early abort when the total
                        loss starts to increase (greatly speeds up attack,
                        but hurts performance, particularly on ImageNet)
    :param initial_const: The initial tradeoff-constant to use to tune the
                          relative importance of size of the perturbation
                          and confidence of classification.
                          If binary_search_steps is large, the initial
                          constant is not important. A smaller value of
                          this constant gives lower distortion results.
                          For computational efficiency, fix
                          binary_search_steps to 1 and set this param
                          to a large value.
    :param clip_min: (optional float) Minimum input component value
    :param clip_max: (optional float) Maximum input component value
    """
    self.parse_params(**kwargs)

    from .attacks_tf import ElasticNetMethod as EAD
    labels, nb_classes = self.get_or_guess_labels(x, kwargs)

    attack = EAD(self.sess, self.model, self.beta,
                 self.decision_rule, self.batch_size, self.confidence,
                 'y_target' in kwargs, self.learning_rate,
                 self.binary_search_steps, self.max_iterations,
                 self.abort_early, self.initial_const, self.clip_min,
                 self.clip_max, nb_classes,
                 x.get_shape().as_list()[1:])

    def ead_wrap(x_val, y_val):
      return np.array(attack.attack(x_val, y_val), dtype=self.np_dtype)

    wrap = tf.py_func(ead_wrap, [x, labels], self.tf_dtype)
    wrap.set_shape(x.get_shape())

    return wrap

  def parse_params(self,
                   y=None,
                   y_target=None,
                   beta=1e-2,
                   decision_rule='EN',
                   batch_size=1,
                   confidence=0,
                   learning_rate=1e-2,
                   binary_search_steps=9,
                   max_iterations=1000,
                   abort_early=False,
                   initial_const=1e-3,
                   clip_min=0,
                   clip_max=1):

    # ignore the y and y_target argument
    self.beta = beta
    self.decision_rule = decision_rule
    self.batch_size = batch_size
    self.confidence = confidence
    self.learning_rate = learning_rate
    self.binary_search_steps = binary_search_steps
    self.max_iterations = max_iterations
    self.abort_early = abort_early
    self.initial_const = initial_const
    self.clip_min = clip_min
    self.clip_max = clip_max


class DeepFool(Attack):
  """
  DeepFool is an untargeted & iterative attack which is based on an
  iterative linearization of the classifier. The implementation here
  is w.r.t. the L2 norm.
  Paper link: "https://arxiv.org/pdf/1511.04599.pdf"
  """

  def __init__(self, model, sess=None, dtypestr='float32', **kwargs):
    """
    Create a DeepFool instance.
    """
    if not isinstance(model, Model):
      model = CallableModelWrapper(model, 'logits')

    super(DeepFool, self).__init__(model, sess, dtypestr, **kwargs)

    self.structural_kwargs = [
        'over_shoot', 'max_iter', 'clip_max', 'clip_min', 'nb_candidate'
    ]

  def generate(self, x, **kwargs):
    """
    Generate symbolic graph for adversarial examples and return.

    :param x: The model's symbolic inputs.
    :param nb_candidate: The number of classes to test against, i.e.,
                         deepfool only consider nb_candidate classes when
                         attacking(thus accelerate speed). The nb_candidate
                         classes are chosen according to the prediction
                         confidence during implementation.
    :param overshoot: A termination criterion to prevent vanishing updates
    :param max_iter: Maximum number of iteration for deepfool
    :param nb_classes: The number of model output classes
    :param clip_min: Minimum component value for clipping
    :param clip_max: Maximum component value for clipping
    """

    from .attacks_tf import jacobian_graph, deepfool_batch

    # Parse and save attack-specific parameters
    assert self.parse_params(**kwargs)

    # Define graph wrt to this input placeholder
    logits = self.model.get_logits(x)
    self.nb_classes = logits.get_shape().as_list()[-1]
    assert self.nb_candidate <= self.nb_classes, \
        'nb_candidate should not be greater than nb_classes'
    preds = tf.reshape(
        tf.nn.top_k(logits, k=self.nb_candidate)[0],
        [-1, self.nb_candidate])
    # grads will be the shape [batch_size, nb_candidate, image_size]
    grads = tf.stack(jacobian_graph(preds, x, self.nb_candidate), axis=1)

    # Define graph
    def deepfool_wrap(x_val):
      return deepfool_batch(self.sess, x, preds, logits, grads, x_val,
                            self.nb_candidate, self.overshoot,
                            self.max_iter, self.clip_min, self.clip_max,
                            self.nb_classes)

    wrap = tf.py_func(deepfool_wrap, [x], self.tf_dtype)
    wrap.set_shape(x.get_shape())
    return wrap

  def parse_params(self,
                   nb_candidate=10,
                   overshoot=0.02,
                   max_iter=50,
                   clip_min=0.,
                   clip_max=1.,
                   **kwargs):
    """
    :param nb_candidate: The number of classes to test against, i.e.,
                         deepfool only consider nb_candidate classes when
                         attacking(thus accelerate speed). The nb_candidate
                         classes are chosen according to the prediction
                         confidence during implementation.
    :param overshoot: A termination criterion to prevent vanishing updates
    :param max_iter: Maximum number of iteration for deepfool
    :param clip_min: Minimum component value for clipping
    :param clip_max: Maximum component value for clipping
    """
    self.nb_candidate = nb_candidate
    self.overshoot = overshoot
    self.max_iter = max_iter
    self.clip_min = clip_min
    self.clip_max = clip_max

    return True


class LBFGS(Attack):
  """
  LBFGS is the first adversarial attack for convolutional neural networks,
  and is a target & iterative attack.
  Paper link: "https://arxiv.org/pdf/1312.6199.pdf"
  """

  def __init__(self, model, sess=None, dtypestr='float32', **kwargs):
    """
    Note: the model parameter should be an instance of the
    cleverhans.model.Model abstraction provided by CleverHans.
    """
    if not isinstance(model, Model):
      model = CallableModelWrapper(model, 'probs')

    super(LBFGS, self).__init__(model, sess, dtypestr, **kwargs)

    self.feedable_kwargs = {'y_target': self.tf_dtype}
    self.structural_kwargs = [
        'batch_size', 'binary_search_steps', 'max_iterations',
        'initial_const', 'clip_min', 'clip_max'
    ]

  def generate(self, x, **kwargs):
    """
    Return a tensor that constructs adversarial examples for the given
    input. Generate uses tf.py_func in order to operate over tensors.

    :param x: (required) A tensor with the inputs.
    :param y_target: (optional) A tensor with the one-hot target labels.
    :param batch_size: The number of inputs to include in a batch and
                       process simultaneously.
    :param binary_search_steps: The number of times we perform binary
                                search to find the optimal tradeoff-
                                constant between norm of the purturbation
                                and cross-entropy loss of classification.
    :param max_iterations: The maximum number of iterations.
    :param initial_const: The initial tradeoff-constant to use to tune the
                          relative importance of size of the perturbation
                          and cross-entropy loss of the classification.
    :param clip_min: (optional float) Minimum input component value
    :param clip_max: (optional float) Maximum input component value
    """
    self.parse_params(**kwargs)

    _, nb_classes = self.get_or_guess_labels(x, kwargs)

    attack = LBFGS_impl(
        self.sess, x, self.model.get_logits(x), self.y_target,
        self.binary_search_steps, self.max_iterations, self.initial_const,
        self.clip_min, self.clip_max, nb_classes, self.batch_size)

    def lbfgs_wrap(x_val, y_val):
      return np.array(attack.attack(x_val, y_val), dtype=self.np_dtype)

    wrap = tf.py_func(lbfgs_wrap, [x, self.y_target], self.tf_dtype)
    wrap.set_shape(x.get_shape())

    return wrap

  def parse_params(self,
                   y_target=None,
                   batch_size=1,
                   binary_search_steps=5,
                   max_iterations=1000,
                   initial_const=1e-2,
                   clip_min=0,
                   clip_max=1):
    self.y_target = y_target
    self.batch_size = batch_size
    self.binary_search_steps = binary_search_steps
    self.max_iterations = max_iterations
    self.initial_const = initial_const
    self.clip_min = clip_min
    self.clip_max = clip_max

class LBFGS_impl(object):
  def __init__(self, sess, x, logits, targeted_label,
               binary_search_steps, max_iterations, initial_const, clip_min,
               clip_max, nb_classes, batch_size):
    """
    Return a tensor that constructs adversarial examples for the given
    input. Generate uses tf.py_func in order to operate over tensors.

    :param sess: a TF session.
    :param x: A tensor with the inputs.
    :param logits: A tensor with model's output logits.
    :param targeted_label: A tensor with the target labels.
    :param binary_search_steps: The number of times we perform binary
                                search to find the optimal tradeoff-
                                constant between norm of the purturbation
                                and cross-entropy loss of classification.
    :param max_iterations: The maximum number of iterations.
    :param initial_const: The initial tradeoff-constant to use to tune the
                          relative importance of size of the purturbation
                          and cross-entropy loss of the classification.
    :param clip_min: Minimum input component value
    :param clip_max: Maximum input component value
    :param num_labels: The number of classes in the model's output.
    :param batch_size: Number of attacks to run simultaneously.

    """
    self.sess = sess
    self.x = x
    self.logits = logits
    assert logits.op.type != 'Softmax'
    self.targeted_label = targeted_label
    self.binary_search_steps = binary_search_steps
    self.max_iterations = max_iterations
    self.initial_const = initial_const
    self.clip_min = clip_min
    self.clip_max = clip_max
    self.batch_size = batch_size

    self.repeat = self.binary_search_steps >= 10
    self.shape = tuple([self.batch_size] +
                       list(self.x.get_shape().as_list()[1:]))
    self.ori_img = tf.Variable(
        np.zeros(self.shape), dtype=tf_dtype, name='ori_img')
    self.const = tf.Variable(
        np.zeros(self.batch_size), dtype=tf_dtype, name='const')

    self.score = softmax_cross_entropy_with_logits(
        labels=self.targeted_label, logits=self.logits)
    self.l2dist = reduce_sum(tf.square(self.x - self.ori_img))
    # small self.const will result small adversarial perturbation
    self.loss = reduce_sum(self.score * self.const) + self.l2dist
    self.grad, = tf.gradients(self.loss, self.x)

  def attack(self, x_val, targets):
    """
    Perform the attack on the given instance for the given targets.
    """

    def lbfgs_objective(adv_x, self, targets, oimgs, CONST):
      # returns the function value and the gradient for fmin_l_bfgs_b
      loss = self.sess.run(
          self.loss,
          feed_dict={
              self.x: adv_x.reshape(oimgs.shape),
              self.targeted_label: targets,
              self.ori_img: oimgs,
              self.const: CONST
          })
      grad = self.sess.run(
          self.grad,
          feed_dict={
              self.x: adv_x.reshape(oimgs.shape),
              self.targeted_label: targets,
              self.ori_img: oimgs,
              self.const: CONST
          })
      return loss, grad.flatten().astype(float)

    # begin the main part for the attack
    from scipy.optimize import fmin_l_bfgs_b
    oimgs = np.clip(x_val, self.clip_min, self.clip_max)
    CONST = np.ones(self.batch_size) * self.initial_const

    # set the lower and upper bounds accordingly
    lower_bound = np.zeros(self.batch_size)
    upper_bound = np.ones(self.batch_size) * 1e10

    # set the box constraints for the optimization function
    clip_min = self.clip_min * np.ones(oimgs.shape[:])
    clip_max = self.clip_max * np.ones(oimgs.shape[:])
    clip_bound = list(zip(clip_min.flatten(), clip_max.flatten()))

    # placeholders for the best l2 and instance attack found so far
    o_bestl2 = [1e10] * self.batch_size
    o_bestattack = np.copy(oimgs)

    for outer_step in range(self.binary_search_steps):
      _logger.debug(("  Binary search step {} of {}").format(
          outer_step, self.binary_search_steps))

      # The last iteration (if we run many steps) repeat the search once.
      if self.repeat and outer_step == self.binary_search_steps - 1:
        CONST = upper_bound

      # optimization function
      adv_x, _, __ = fmin_l_bfgs_b(
          lbfgs_objective,
          oimgs.flatten().astype(float),
          args=(self, targets, oimgs, CONST),
          bounds=clip_bound,
          maxiter=self.max_iterations,
          iprint=0)

      adv_x = adv_x.reshape(oimgs.shape)
      assert np.amax(adv_x) <= self.clip_max and \
          np.amin(adv_x) >= self.clip_min, \
          'fmin_l_bfgs_b returns are invalid'

      # adjust the best result (i.e., the adversarial example with the
      # smallest perturbation in terms of L_2 norm) found so far
      preds = np.atleast_1d(
          utils_tf.model_argmax(self.sess, self.x, self.logits,
                                adv_x))
      _logger.debug("predicted labels are {}".format(preds))

      l2s = np.zeros(self.batch_size)
      for i in range(self.batch_size):
        l2s[i] = np.sum(np.square(adv_x[i] - oimgs[i]))

      for e, (l2, pred, ii) in enumerate(zip(l2s, preds, adv_x)):
        if l2 < o_bestl2[e] and pred == np.argmax(targets[e]):
          o_bestl2[e] = l2
          o_bestattack[e] = ii

      # adjust the constant as needed
      for e in range(self.batch_size):
        if preds[e] == np.argmax(targets[e]):
          # success, divide const by two
          upper_bound[e] = min(upper_bound[e], CONST[e])
          if upper_bound[e] < 1e9:
            CONST[e] = (lower_bound[e] + upper_bound[e]) / 2
        else:
          # failure, either multiply by 10 if no solution found yet
          #          or do binary search with the known upper bound
          lower_bound[e] = max(lower_bound[e], CONST[e])
          if upper_bound[e] < 1e9:
            CONST[e] = (lower_bound[e] + upper_bound[e]) / 2
          else:
            CONST[e] *= 10

      _logger.debug("  Successfully generated adversarial examples " +
                    "on {} of {} instances.".format(
                        sum(upper_bound < 1e9), self.batch_size))
      o_bestl2 = np.array(o_bestl2)
      mean = np.mean(np.sqrt(o_bestl2[o_bestl2 < 1e9]))
      _logger.debug("   Mean successful distortion: {:.4g}".format(mean))

    # return the best solution found
    o_bestl2 = np.array(o_bestl2)
    return o_bestattack


def vatm(model,
         x,
         logits,
         eps,
         back='tf',
         num_iterations=1,
         xi=1e-6,
         clip_min=None,
         clip_max=None):
  """
  A wrapper for the perturbation methods used for virtual adversarial
  training : https://arxiv.org/abs/1507.00677
  It calls the right function, depending on the
  user's backend.

  :param model: the model which returns the network unnormalized logits
  :param x: the input placeholder
  :param logits: the model's unnormalized output tensor
  :param eps: the epsilon (input variation parameter)
  :param num_iterations: the number of iterations
  :param xi: the finite difference parameter
  :param clip_min: optional parameter that can be used to set a minimum
                  value for components of the example returned
  :param clip_max: optional parameter that can be used to set a maximum
                  value for components of the example returned
  :return: a tensor for the adversarial example

  """
  assert back == 'tf'
  # Compute VATM using TensorFlow
  from .attacks_tf import vatm as vatm_tf
  return vatm_tf(
      model,
      x,
      logits,
      eps,
      num_iterations=num_iterations,
      xi=xi,
      clip_min=clip_min,
      clip_max=clip_max)


class FastFeatureAdversaries(Attack):
  """
  This is a fast implementation of "Feature Adversaries", an attack
  against a target internal representation of a model.
  "Feature adversaries" were originally introduced in (Sabour et al. 2016),
  where the optimization was done using LBFGS.
  Paper link: https://arxiv.org/abs/1511.05122

  This implementation is similar to "Basic Iterative Method"
  (Kurakin et al. 2016) but applied to the internal representations.
  """

  def __init__(self, model, sess=None, dtypestr='float32', **kwargs):
    """
    Create a FastFeatureAdversaries instance.
    """
    super(FastFeatureAdversaries, self).__init__(model, sess, dtypestr,
                                                 **kwargs)
    self.feedable_kwargs = {
        'eps': self.np_dtype,
        'eps_iter': self.np_dtype,
        'clip_min': self.np_dtype,
        'clip_max': self.np_dtype,
        'layer': str
    }
    self.structural_kwargs = ['ord', 'nb_iter']

    assert isinstance(self.model, Model)

  def parse_params(self,
                   layer=None,
                   eps=0.3,
                   eps_iter=0.05,
                   nb_iter=10,
                   ord=np.inf,
                   clip_min=None,
                   clip_max=None,
                   **kwargs):
    """
    Take in a dictionary of parameters and applies attack-specific checks
    before saving them as attributes.

    Attack-specific parameters:

    :param layer: (required str) name of the layer to target.
    :param eps: (optional float) maximum distortion of adversarial example
                compared to original input
    :param eps_iter: (optional float) step size for each attack iteration
    :param nb_iter: (optional int) Number of attack iterations.
    :param ord: (optional) Order of the norm (mimics Numpy).
                Possible values: np.inf, 1 or 2.
    :param clip_min: (optional float) Minimum input component value
    :param clip_max: (optional float) Maximum input component value
    """

    # Save attack-specific parameters
    self.layer = layer
    self.eps = eps
    self.eps_iter = eps_iter
    self.nb_iter = nb_iter
    self.ord = ord
    self.clip_min = clip_min
    self.clip_max = clip_max

    # Check if order of the norm is acceptable given current implementation
    if self.ord not in [np.inf, 1, 2]:
      raise ValueError("Norm order must be either np.inf, 1, or 2.")

    return True

  def attack_single_step(self, x, eta, g_feat):
    """
    TensorFlow implementation of the Fast Feature Gradient. This is a
    single step attack similar to Fast Gradient Method that attacks an
    internal representation.

    :param x: the input placeholder
    :param eta: A tensor the same shape as x that holds the perturbation.
    :param g_feat: model's internal tensor for guide
    :return: a tensor for the adversarial example
    """

    adv_x = x + eta
    a_feat = self.model.fprop(adv_x)[self.layer]

    # feat.shape = (batch, c) or (batch, w, h, c)
    axis = list(range(1, len(a_feat.shape)))

    # Compute loss
    # This is a targeted attack, hence the negative sign
    loss = -reduce_sum(tf.square(a_feat - g_feat), axis)

    # Define gradient of loss wrt input
    grad, = tf.gradients(loss, adv_x)

    # Multiply by constant epsilon
    scaled_signed_grad = self.eps_iter * tf.sign(grad)

    # Add perturbation to original example to obtain adversarial example
    adv_x = adv_x + scaled_signed_grad

    # If clipping is needed,
    # reset all values outside of [clip_min, clip_max]
    if (self.clip_min is not None) and (self.clip_max is not None):
      adv_x = tf.clip_by_value(adv_x, self.clip_min, self.clip_max)

    adv_x = tf.stop_gradient(adv_x)

    eta = adv_x - x
    eta = clip_eta(eta, self.ord, self.eps)

    return eta

  def generate(self, x, g, **kwargs):
    """
    Generate symbolic graph for adversarial examples and return.

    :param x: The model's symbolic inputs.
    :param g: The target's symbolic representation.
    :param eps: (optional float) maximum distortion of adversarial example
                compared to original input
    :param eps_iter: (optional float) step size for each attack iteration
    :param nb_iter: (optional int) Number of attack iterations.
    :param ord: (optional) Order of the norm (mimics Numpy).
                Possible values: np.inf, 1 or 2.
    :param clip_min: (optional float) Minimum input component value
    :param clip_max: (optional float) Maximum input component value
    """

    # Parse and save attack-specific parameters
    assert self.parse_params(**kwargs)

    g_feat = self.model.fprop(g)[self.layer]

    # Initialize loop variables
    eta = tf.random_uniform(
        tf.shape(x), -self.eps, self.eps, dtype=self.tf_dtype)
    eta = clip_eta(eta, self.ord, self.eps)

    def cond(i, _):
      return tf.less(i, self.nb_iter)

    def body(i, e):
      new_eta = self.attack_single_step(x, e, g_feat)
      return i + 1, new_eta

    _, eta = tf.while_loop(cond, body, [tf.zeros([]), eta], back_prop=True)

    # Define adversarial example (and clip if necessary)
    adv_x = x + eta
    if self.clip_min is not None and self.clip_max is not None:
      adv_x = tf.clip_by_value(adv_x, self.clip_min, self.clip_max)

    return adv_x


class SPSA(Attack):
  """
  This implements the SPSA adversary, as in https://arxiv.org/abs/1802.05666
  (Uesato et al. 2018). SPSA is a gradient-free optimization method, which
  is useful when the model is non-differentiable, or more generally, the
  gradients do not point in useful directions.
  """

  def __init__(self, model, sess=None, dtypestr='float32', **kwargs):
    super(SPSA, self).__init__(model, sess, dtypestr, **kwargs)

    self.feedable_kwargs = tuple(['eps', 'clip_min', 'clip_max', 'y',
                                  'y_target'])
    self.structural_kwargs = [
        'nb_iter',
        'spsa_samples',
        'spsa_iters',
        'early_stop_loss_threshold',
        'is_debug',
        'is_targeted',
    ]

    assert isinstance(self.model, Model)

  def generate(self,
               x,
               y=None,
               y_target=None,
               eps=None,
               clip_min=None,
               clip_max=None,
               nb_iter=None,
               is_targeted=None,
               early_stop_loss_threshold=None,
               learning_rate=0.01,
               delta=0.01,
               spsa_samples=128,
               batch_size=None,
               spsa_iters=1,
               is_debug=False,
               epsilon=None,
               num_steps=None):
    """
    Generate symbolic graph for adversarial examples.

    :param x: The model's symbolic inputs. Must be a batch of size 1.
    :param y: A Tensor or None. The index of the correct label.
    :param y_target: A Tensor or None. The index of the target label in a
                     targeted attack.
    :param eps: The size of the maximum perturbation, measured in the
                L-infinity norm.
    :param clip_min: If specified, the minimum input value
    :param clip_max: If specified, the maximum input value
    :param nb_iter: The number of optimization steps.
    :param is_targeted: Whether to use a targeted or untargeted attack.
    :param early_stop_loss_threshold: A float or None. If specified, the
                                      attack will end as soon as the loss
                                      is below `early_stop_loss_threshold`.
    :param learning_rate: Learning rate of ADAM optimizer.
    :param delta: Perturbation size used for SPSA approximation.
    :param spsa_samples: Number of inputs to evaluate at a single time.
                       The true batch size (the number of evaluated
                       inputs for each update) is `spsa_samples *
                       spsa_iters`
    :param batch_size: Deprecated param that is an alias for spsa_samples
    :param spsa_iters: Number of model evaluations before performing an
                       update, where each evaluation is on `spsa_samples`
                       different inputs.
    :param is_debug: If True, print the adversarial loss after each update.
    """

    if epsilon is not None:
      if eps is not None:
        raise ValueError("Should not specify both eps and its deprecated "
                         "alias, epsilon")
      warnings.warn("`epsilon` is deprecated. Switch to `eps`. `epsilon` may "
                    "be removed on or after 2019-04-15.")
      eps = epsilon
    del epsilon

    if num_steps is not None:
      if nb_iter is not None:
        raise ValueError("Should not specify both nb_iter and its deprecated "
                         "alias, num_steps")
      warnings.warn("`num_steps` is deprecated. Switch to `nb_iter`. "
                    "`num_steps` may be removed on or after 2019-04-15.")
      nb_iter = num_steps
    del num_steps
    assert nb_iter is not None

    if (y is not None) + (y_target is not None) != 1:
      raise ValueError("Must specify exactly one of y (untargeted attack, "
                       "cause the input not to be classified as this true "
                       "label) and y_target (targeted attack, cause the "
                       "input to be classified as this target label).")

    if is_targeted is not None:
      warnings.warn("`is_targeted` is deprecated. Simply do not specify it."
                    " It may become an error to specify it on or after "
                    "2019-04-15.")
      assert is_targeted == y_target is not None

    is_targeted = y_target is not None

    if x.get_shape().as_list()[0] is None:
      check_batch = utils_tf.assert_equal(tf.shape(x)[0], 1)
      with tf.control_dependencies([check_batch]):
        x = tf.identity(x)
    elif x.get_shape().as_list()[0] != 1:
      raise ValueError("For SPSA, input tensor x must have batch_size of 1.")

    from .attacks_tf import SPSAAdam, pgd_attack, margin_logit_loss
    if batch_size is not None:
      warnings.warn(
          'The "batch_size" argument to SPSA is deprecated, and will '
          'be removed on March 17th 2019. '
          'Please use spsa_samples instead.')
      spsa_samples = batch_size

    optimizer = SPSAAdam(
        lr=learning_rate,
        delta=delta,
        num_samples=spsa_samples,
        num_iters=spsa_iters)

    def loss_fn(x, label):
      logits = self.model.get_logits(x)
      loss_multiplier = 1 if is_targeted else -1
      return loss_multiplier * margin_logit_loss(
          logits, label, num_classes=self.model.nb_classes)

    y_attack = y_target if is_targeted else y
    adv_x = pgd_attack(
        loss_fn,
        x,
        y_attack,
        eps,
        num_steps=nb_iter,
        optimizer=optimizer,
        early_stop_loss_threshold=early_stop_loss_threshold,
        is_debug=is_debug,
        clip_min=clip_min,
        clip_max=clip_max
    )
    return adv_x

  def generate_np(self, x_val, **kwargs):
    if "epsilon" in kwargs:
      warnings.warn("Using deprecated argument: see `generate`")
      assert "eps" not in kwargs
      kwargs["eps"] = kwargs["epsilon"]
      del kwargs["epsilon"]
    if "num_steps" in kwargs:
      warnings.warn("Using deprecated argument: see `generate`")
      assert "nb_iter" not in kwargs
      kwargs["nb_iter"] = kwargs["num_steps"]
      del kwargs["num_steps"]

    # Call self.generate() sequentially for each image in the batch
    x_adv = []
    batch_size = x_val.shape[0]
    y = kwargs.pop('y', [None] * batch_size)
    assert len(x_val) == len(y), '# of images and labels should match'
    for x_single, y_single in zip(x_val, y):
      x = np.expand_dims(x_single, axis=0)
      adv_img = super(SPSA, self).generate_np(x, y=y_single, **kwargs)
      x_adv.append(adv_img)
    return np.concatenate(x_adv, axis=0)


class SpatialTransformationMethod(Attack):
  """
  Spatial transformation attack
  """

  def __init__(self, model, sess=None, dtypestr='float32', **kwargs):
    """
    Create a SpatialTransformationMethod instance.
    Note: the model parameter should be an instance of the
    cleverhans.model.Model abstraction provided by CleverHans.
    """

    super(SpatialTransformationMethod, self).__init__(
        model, sess, dtypestr, **kwargs)
    self.feedable_kwargs = {
        'n_samples': self.np_dtype,
        'dx_min': self.np_dtype,
        'dx_max': self.np_dtype,
        'n_dxs': self.np_dtype,
        'dy_min': self.np_dtype,
        'dy_max': self.np_dtype,
        'n_dys': self.np_dtype,
        'angle_min': self.np_dtype,
        'angle_max': self.np_dtype,
        'n_angles': self.np_dtype,
        'black_border_size': self.np_dtype,
    }

  def generate(self, x, **kwargs):
    """
    Generate symbolic graph for adversarial examples and return.
    :param x: The model's symbolic inputs.
    :param n_samples: (optional) The number of transformations sampled to
                      construct the attack. Set it to None to run
                      full grid attack.
    :param dx_min: (optional float) Minimum translation ratio along x-axis.
    :param dx_max: (optional float) Maximum translation ratio along x-axis.
    :param n_dxs: (optional int) Number of discretized translation ratios
                  along x-axis.
    :param dy_min: (optional float) Minimum translation ratio along y-axis.
    :param dy_max: (optional float) Maximum translation ratio along y-axis.
    :param n_dys: (optional int) Number of discretized translation ratios
                  along y-axis.
    :param angle_min: (optional float) Largest counter-clockwise rotation
                      angle.
    :param angle_max: (optional float) Largest clockwise rotation angle.
    :param n_angles: (optional int) Number of discretized angles.
    :param black_border_size: (optional int) size of the black border in pixels.
    """
    # Parse and save attack-specific parameters
    assert self.parse_params(**kwargs)

    from .attacks_tf import spm

    labels, _ = self.get_or_guess_labels(x, kwargs)

    return spm(
        x,
        self.model,
        y=labels,
        n_samples=self.n_samples,
        dx_min=self.dx_min, dx_max=self.dx_max, n_dxs=self.n_dxs,
        dy_min=self.dy_min, dy_max=self.dy_max, n_dys=self.n_dys,
        angle_min=self.angle_min, angle_max=self.angle_max,
        n_angles=self.n_angles, black_border_size=self.black_border_size)

  def parse_params(self,
                   n_samples=None,
                   dx_min=-0.1,
                   dx_max=0.1,
                   n_dxs=2,
                   dy_min=-0.1,
                   dy_max=0.1,
                   n_dys=2,
                   angle_min=-30,
                   angle_max=30,
                   n_angles=6,
                   black_border_size=0,
                   **kwargs):
    """
    Take in a dictionary of parameters and applies attack-specific checks
    before saving them as attributes.
    """
    self.n_samples = n_samples
    self.dx_min = dx_min
    self.dx_max = dx_max
    self.n_dxs = n_dxs
    self.dy_min = dy_min
    self.dy_max = dy_max
    self.n_dys = n_dys
    self.angle_min = angle_min
    self.angle_max = angle_max
    self.n_angles = n_angles
    self.black_border_size = black_border_size

    if self.dx_min < -1 or self.dy_min < -1 or \
       self.dx_max > 1 or self.dy_max > 1:
      raise ValueError("The value of translation must be bounded "
                       "within [-1, 1]")
    return True


class Semantic(Attack):
  """
  Semantic adversarial examples

  https://arxiv.org/abs/1703.06857

  Note: data must either be centered (so that the negative image can be
  made by simple negation) or must be in the interval [-1, 1]

  model: cleverhans.model.Model
  center: bool
    If True, assumes data has 0 mean so the negative image is just negation.
    If False, assumes data is in the interval [0, max_val]
  max_val: float
    Maximum value allowed in the input data
  sess: tf.Session
  dtypestr: dtype of data
  """

  def __init__(self, model, center, max_val=1., sess=None, dtypestr='float32',
               **kwargs):
    super(Semantic, self).__init__(model, sess, dtypestr, **kwargs)
    self.center = center
    self.max_val = max_val
    if hasattr(model, 'dataset_factory'):
      if 'center' in model.dataset_factory.kwargs:
        assert center == model.dataset_factory.kwargs['center']

  def generate(self, x, **kwargs):
    if self.center:
      return -x
    return self.max_val - x

class Noise(Attack):
  """
  A weak attack that just picks a random point in the attacker's action space.
  When combined with an attack bundling function, this can be used to implement
  random search.

  References:
  https://arxiv.org/abs/1802.00420 recommends random search to help identify
    gradient masking.
  https://openreview.net/forum?id=H1g0piA9tQ recommends using noise as part
    of an attack bundling recipe combining many different optimizers to yield
    a stronger optimizer.

  :param model: cleverhans.model.Model
  :param sess: tf.Session
  :param dtypestr: dtype of the data
  :param kwargs: passed through to super constructor
  """

  def __init__(self, model, sess=None, dtypestr='float32',
               **kwargs):

    super(Noise, self).__init__(model, sess=sess, dtypestr=dtypestr, **kwargs)
    self.feedable_kwargs = {
        'eps': self.np_dtype,
        'clip_min': self.np_dtype,
        'clip_max': self.np_dtype
    }
    self.structural_kwargs = ['ord', 'clip']

  def generate(self, x, **kwargs):
    """
    Generate symbolic graph for adversarial examples and return.

    :param x: The model's symbolic inputs.
    :param eps: (optional float) maximum distortion of adversarial example
                compared to original input
    :param ord: (optional) Order of the norm (mimics Numpy).
                Possible values: np.inf
    :param clip_min: (optional float) Minimum input component value
    :param clip_max: (optional float) Maximum input component value
    """
    kwargs['clip'] = kwargs['clip_min'] is not None or kwargs['clip_max'] is not None
    # Parse and save attack-specific parameters
    assert self.parse_params(**kwargs)

    if self.ord != np.inf:
      raise NotImplementedError(self.ord)
    eta = tf.random_uniform(tf.shape(x), -self.eps, self.eps,
                            dtype=self.tf_dtype)
    adv_x = x + eta
    if self.clip_min is not None or self.clip_max is not None:
      assert self.clip_min is not None and self.clip_max is not None
      adv_x = tf.clip_by_value(adv_x, self.clip_min, self.clip_max)

    return adv_x

  def parse_params(self,
                   eps=0.3,
                   ord=np.inf,
                   clip_min=None,
                   clip_max=None,
                   clip=None,
                   **kwargs):
    """
    Take in a dictionary of parameters and applies attack-specific checks
    before saving them as attributes.

    Attack-specific parameters:

    :param eps: (optional float) maximum distortion of adversarial example
                compared to original input
    :param ord: (optional) Order of the norm (mimics Numpy).
                Possible values: np.inf
    :param clip_min: (optional float) Minimum input component value
    :param clip_max: (optional float) Maximum input component value
    :param clip: bool specifying whether clip_min /clip_max are used
    """

    # Save attack-specific parameters
    self.eps = eps
    self.ord = ord
    self.clip_min = clip_min
    self.clip_max = clip_max
    self.clip = clip
    # Make sure clip was specified, rather than using the default None
    assert clip in [False, True]
    assert clip == (clip_min is not None or clip_max is not None)

    # Check if order of the norm is acceptable given current implementation
    if self.ord not in [np.inf]:
      raise ValueError("Norm order must be np.inf")

    return True

class MaxConfidence(Attack):
  """
  The MaxConfidence attack.

  An attack designed for use against models that use confidence thresholding
  as a defense.
  If the underlying optimizer is optimal, this attack procedure gives the
  optimal failure rate for every confidence threshold t > 0.5.

  Publication: https://openreview.net/forum?id=H1g0piA9tQ

  :param model: cleverhans.model.Model
  :param sess: tf.session.Session
  :param base_attacker: cleverhans.attacks.Attack
  """

  def __init__(self, model, sess=None, base_attacker=None):
    if not isinstance(model, Model):
      raise TypeError("Model must be cleverhans.model.Model, got " +
                      str(type(model)))

    super(MaxConfidence, self).__init__(model, sess)
    if base_attacker is None:
      self.base_attacker = ProjectedGradientDescent(model, sess=sess)
    else:
      self.base_attacker = base_attacker
    self.structural_kwargs = self.base_attacker.structural_kwargs
    self.feedable_kwargs = self.base_attacker.feedable_kwargs

  def generate(self, x, **kwargs):
    """
    Generate symbolic graph for adversarial examples and return.

    :param x: The model's symbolic inputs.
    :param kwargs: Keyword arguments for the base attacker
    """

    assert self.parse_params(**kwargs)
    labels, _nb_classes = self.get_or_guess_labels(x, kwargs)
    adv_x = self.attack(x, labels)

    return adv_x

  def parse_params(self, y=None, nb_classes=10, **kwargs):
    self.y = y
    self.nb_classes = nb_classes
    self.params = kwargs
    return True

  def attack(self, x, true_y):
    adv_x_cls = []
    prob_cls = []
    m = tf.shape(x)[0]
    true_y_idx = tf.argmax(true_y, axis=1)

    expanded_x = tf.concat([x] * self.nb_classes, axis=0)
    target_ys = [tf.to_float(tf.one_hot(tf.ones(m, dtype=tf.int32) * cls, self.nb_classes))
                 for cls in range(self.nb_classes)]
    target_y = tf.concat(target_ys, axis=0)
    adv_x_cls = self.attack_class(expanded_x, target_y)
    expanded_all_probs = self.model.get_probs(adv_x_cls)

    adv_x_list = tf.split(adv_x_cls, self.nb_classes)
    all_probs_list = tf.split(expanded_all_probs, self.nb_classes)

    for cls in range(self.nb_classes):
      target_y = target_ys[cls]
      all_probs = all_probs_list[cls]
      # We don't actually care whether we hit the target class.
      # We care about the probability of the most likely wrong class
      cur_prob_cls = tf.reduce_max(all_probs - true_y, axis=1)
      # Knock out examples that are correctly classified.
      # This is not needed to be optimal for t >= 0.5, but may as well do it
      # to get better failure rate at lower thresholds.
      chosen_cls = tf.argmax(all_probs, axis=1)
      eligible = tf.to_float(tf.not_equal(true_y_idx, chosen_cls))
      cur_prob_cls = cur_prob_cls * eligible
      prob_cls.append(cur_prob_cls)

    probs = tf.concat([tf.expand_dims(e, 1) for e in prob_cls], axis=1)
    # Don't need to censor here because we knocked out the true class above
    # probs = probs - true_y
    most_confident = tf.argmax(probs, axis=1)
    fused_mask = tf.one_hot(most_confident, self.nb_classes)
    masks = tf.split(fused_mask, num_or_size_splits=self.nb_classes, axis=1)
    shape = [m] + [1] * (len(x.get_shape()) - 1)
    reshaped_masks = [tf.reshape(mask, shape) for mask in masks]
    out = sum(adv_x * rmask for adv_x,
              rmask in zip(adv_x_list, reshaped_masks))
    return out

  def attack_class(self, x, target_y):
    adv = self.base_attacker.generate(x, y_target=target_y, **self.params)
    return adv

def arg_type(arg_names, kwargs):
  """
  Returns a hashable summary of the types of arg_names within kwargs.
<<<<<<< HEAD
=======
  :param arg_names: tuple containing names of relevant arguments
  :param kwargs: dict mapping string argument names to values.
    These must be values for which we can create a tf placeholder.
    Currently supported: numpy darray or something that can ducktype it
  returns:
    API contract is to return a hashable object describing all
    structural consequences of argument values that can otherwise
    be fed into a graph of fixed structure.
    Currently this is implemented as a tuple of tuples that track:
      - whether each argument was passed
      - whether each argument was passed and not None
      - the dtype of each argument
    Callers shouldn't rely on the exact structure of this object,
    just its hashability and one-to-one mapping between graph structures.
>>>>>>> eab92ace
  """
  assert isinstance(arg_names, tuple)
  passed = (name in kwargs for name in arg_names)
  passed_and_not_none = []
  for name in arg_names:
    if name in kwargs:
      passed_and_not_none.append(kwargs[name] is not None)
    else:
      passed_and_not_none.append(False)
  passed_and_not_none = tuple(passed_and_not_none)
  dtypes = []
  for name in arg_names:
    if name not in kwargs:
      dtypes.append(None)
      continue
    value = kwargs[name]
    if value is None:
      dtypes.append(None)
      continue
    assert hasattr(value, 'dtype'), type(value)
    dtype = value.dtype
    if not isinstance(dtype, np.dtype):
      dtype = dtype.as_np_dtype
    assert isinstance(dtype, np.dtype)
    dtypes.append(dtype)
  dtypes = tuple(dtypes)
  return (passed, passed_and_not_none, dtypes)<|MERGE_RESOLUTION|>--- conflicted
+++ resolved
@@ -172,11 +172,8 @@
                        " provided")
 
     packed = self.construct_variables(kwargs)
-<<<<<<< HEAD
-    fixed, feedable, _feedable_types, hash_key = packed
-=======
     fixed, feedable, _, hash_key = packed
->>>>>>> eab92ace
+
 
     if hash_key not in self.graphs:
       self.construct_graph(fixed, feedable, x_val, hash_key)
@@ -915,11 +912,7 @@
 
     super(SaliencyMapMethod, self).__init__(model, sess, dtypestr, **kwargs)
 
-<<<<<<< HEAD
-    self.feedable_kwargs = tuple(['y_target'])
-=======
     self.feedable_kwargs = ('y_target',)
->>>>>>> eab92ace
     self.structural_kwargs = [
         'theta', 'gamma', 'clip_max', 'clip_min', 'symbolic_impl'
     ]
@@ -2401,8 +2394,6 @@
 def arg_type(arg_names, kwargs):
   """
   Returns a hashable summary of the types of arg_names within kwargs.
-<<<<<<< HEAD
-=======
   :param arg_names: tuple containing names of relevant arguments
   :param kwargs: dict mapping string argument names to values.
     These must be values for which we can create a tf placeholder.
@@ -2417,7 +2408,6 @@
       - the dtype of each argument
     Callers shouldn't rely on the exact structure of this object,
     just its hashability and one-to-one mapping between graph structures.
->>>>>>> eab92ace
   """
   assert isinstance(arg_names, tuple)
   passed = (name in kwargs for name in arg_names)
