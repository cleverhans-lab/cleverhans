--- conflicted
+++ resolved
@@ -1148,17 +1148,292 @@
     The Projected Gradient Descent Attack (Madry et al. 2017).
     Paper link: https://arxiv.org/pdf/1706.06083.pdf
     """
-<<<<<<< HEAD
-    warnings.warn("attacks.jsma is deprecated and will be removed on "
-                  "2017-09-27. Instantiate an object from SaliencyMapMethod.")
-    if back == 'tf':
-        # Compute Jacobian-based saliency map attack using TensorFlow
-        from .attacks_tf import jsma
-        return jsma(sess, x, predictions, grads, sample, target, theta, gamma,
-                    clip_min, clip_max)
-    elif back == 'th':
-        raise NotImplementedError("Theano jsma not implemented.")
-
+
+    def __init__(self, model, back='tf', sess=None):
+        """
+        Create a MadryEtAl instance.
+        """
+        super(MadryEtAl, self).__init__(model, back, sess)
+        self.feedable_kwargs = {'eps': np.float32,
+                                'eps_iter': np.float32,
+                                'y': np.float32,
+                                'y_target': np.float32,
+                                'clip_min': np.float32,
+                                'clip_max': np.float32}
+        self.structural_kwargs = ['ord', 'nb_iter', 'rand_init']
+
+        if not isinstance(self.model, Model):
+            self.model = CallableModelWrapper(self.model, 'probs')
+
+    def generate(self, x, **kwargs):
+        """
+        Generate symbolic graph for adversarial examples and return.
+        :param x: The model's symbolic inputs.
+        :param eps: (required float) maximum distortion of adversarial example
+                    compared to original input
+        :param eps_iter: (required float) step size for each attack iteration
+        :param nb_iter: (required int) Number of attack iterations.
+        :param y: (optional) A tensor with the model labels.
+        :param y_target: (optional) A tensor with the labels to target. Leave
+                         y_target=None if y is also set. Labels should be
+                         one-hot-encoded.
+        :param ord: (optional) Order of the norm (mimics Numpy).
+                    Possible values: np.inf, 1 or 2.
+        :param clip_min: (optional float) Minimum input component value
+        :param clip_max: (optional float) Maximum input component value
+        :param rand_init: (optional bool) If True, an initial random
+                    perturbation is added.
+        """
+
+        # Parse and save attack-specific parameters
+        assert self.parse_params(**kwargs)
+
+        labels, nb_classes = self.get_or_guess_labels(x, kwargs)
+        self.targeted = self.y_target is not None
+
+        # Initialize loop variables
+        adv_x = self.attack(x, labels)
+
+        return adv_x
+
+    def parse_params(self, eps=0.3, eps_iter=0.01, nb_iter=40, y=None,
+                     ord=np.inf, clip_min=None, clip_max=None,
+                     y_target=None, rand_init=True, **kwargs):
+        """
+        Take in a dictionary of parameters and applies attack-specific checks
+        before saving them as attributes.
+
+        Attack-specific parameters:
+        :param eps: (required float) maximum distortion of adversarial example
+                    compared to original input
+        :param eps_iter: (required float) step size for each attack iteration
+        :param nb_iter: (required int) Number of attack iterations.
+        :param y: (optional) A tensor with the model labels.
+        :param y_target: (optional) A tensor with the labels to target. Leave
+                         y_target=None if y is also set. Labels should be
+                         one-hot-encoded.
+        :param ord: (optional) Order of the norm (mimics Numpy).
+                    Possible values: np.inf, 1 or 2.
+        :param clip_min: (optional float) Minimum input component value
+        :param clip_max: (optional float) Maximum input component value
+        :param rand_init: (optional bool) If True, an initial random
+                    perturbation is added.
+        """
+
+        # Save attack-specific parameters
+        self.eps = eps
+        self.eps_iter = eps_iter
+        self.nb_iter = nb_iter
+        self.y = y
+        self.y_target = y_target
+        self.ord = ord
+        self.clip_min = clip_min
+        self.clip_max = clip_max
+        self.rand_init = rand_init
+
+        if self.y is not None and self.y_target is not None:
+            raise ValueError("Must not set both y and y_target")
+        # Check if order of the norm is acceptable given current implementation
+        if self.ord not in [np.inf, 1, 2]:
+            raise ValueError("Norm order must be either np.inf, 1, or 2.")
+
+        return True
+
+    def attack_single_step(self, x, eta, y):
+        """
+        Given the original image and the perturbation computed so far, computes
+        a new perturbation.
+
+        :param x: A tensor with the original input.
+        :param eta: A tensor the same shape as x that holds the perturbation.
+        :param y: A tensor with the target labels or ground-truth labels.
+        """
+        import tensorflow as tf
+        from cleverhans.utils_tf import model_loss, clip_eta
+
+        adv_x = x + eta
+        preds = self.model.get_probs(adv_x)
+        loss = model_loss(y, preds)
+        if self.targeted:
+            loss = -loss
+        grad, = tf.gradients(loss, adv_x)
+        scaled_signed_grad = self.eps_iter * tf.sign(grad)
+        adv_x = adv_x + scaled_signed_grad
+        if self.clip_min is not None and self.clip_max is not None:
+            adv_x = tf.clip_by_value(adv_x, self.clip_min, self.clip_max)
+        eta = adv_x - x
+        eta = clip_eta(eta, self.ord, self.eps)
+        return eta
+
+    def attack(self, x, y):
+        """
+        This method creates a symbolic graph that given an input image,
+        first randomly perturbs the image. The
+        perturbation is bounded to an epsilon ball. Then multiple steps of
+        gradient descent is performed to increase the probability of a target
+        label or decrease the probability of the ground-truth label.
+
+        :param x: A tensor with the input image.
+        """
+        import tensorflow as tf
+        from cleverhans.utils_tf import clip_eta
+
+        if self.rand_init:
+            eta = tf.random_uniform(tf.shape(x), -self.eps, self.eps)
+            eta = clip_eta(eta, self.ord, self.eps)
+        else:
+            eta = tf.zeros_like(x)
+
+        for i in range(self.nb_iter):
+            eta = self.attack_single_step(x, eta, y)
+
+        adv_x = x + eta
+        if self.clip_min is not None and self.clip_max is not None:
+            adv_x = tf.clip_by_value(adv_x, self.clip_min, self.clip_max)
+
+        return adv_x
+
+
+class FastFeatureAdversaries(Attack):
+    """
+    This is a fast implementation of "Feature Adversaries", an attack
+    against a target internal representation of a model.
+    "Feature adversaries" were originally introduced in (Sabour et al. 2016),
+    where the optimization was done using LBFGS.
+    Paper link: https://arxiv.org/abs/1511.05122
+
+    This implementation is similar to "Basic Iterative Method"
+    (Kurakin et al. 2016) but applied to the internal representations.
+    """
+
+    def __init__(self, model, back='tf', sess=None):
+        """
+        Create a FastFeatureAdversaries instance.
+        """
+        super(FastFeatureAdversaries, self).__init__(model, back, sess)
+        self.feedable_kwargs = {'eps': np.float32,
+                                'eps_iter': np.float32,
+                                'clip_min': np.float32,
+                                'clip_max': np.float32,
+                                'layer': str}
+        self.structural_kwargs = ['ord', 'nb_iter']
+
+        assert isinstance(self.model, Model)
+
+    def parse_params(self, layer=None, eps=0.3, eps_iter=0.05, nb_iter=10,
+                     ord=np.inf, clip_min=None, clip_max=None, **kwargs):
+        """
+        Take in a dictionary of parameters and applies attack-specific checks
+        before saving them as attributes.
+
+        Attack-specific parameters:
+        :param layer: (required str) name of the layer to target.
+        :param eps: (required float) maximum distortion of adversarial example
+                    compared to original input
+        :param eps_iter: (required float) step size for each attack iteration
+        :param nb_iter: (required int) Number of attack iterations.
+        :param ord: (optional) Order of the norm (mimics Numpy).
+                    Possible values: np.inf, 1 or 2.
+        :param clip_min: (optional float) Minimum input component value
+        :param clip_max: (optional float) Maximum input component value
+        """
+
+        # Save attack-specific parameters
+        self.layer = layer
+        self.eps = eps
+        self.eps_iter = eps_iter
+        self.nb_iter = nb_iter
+        self.ord = ord
+        self.clip_min = clip_min
+        self.clip_max = clip_max
+
+        # Check if order of the norm is acceptable given current implementation
+        if self.ord not in [np.inf, 1, 2]:
+            raise ValueError("Norm order must be either np.inf, 1, or 2.")
+
+        return True
+
+    def attack_single_step(self, x, eta, g_feat):
+        """
+        TensorFlow implementation of the Fast Feature Gradient. This is a
+        single step attack similar to Fast Gradient Method that attacks an
+        internal representation.
+
+        :param x: the input placeholder
+        :param eta: A tensor the same shape as x that holds the perturbation.
+        :param g_feat: model's internal tensor for guide
+        :return: a tensor for the adversarial example
+        """
+        import tensorflow as tf
+        from cleverhans.utils_tf import clip_eta
+
+        adv_x = x + eta
+        a_feat = self.model.get_layer(adv_x, self.layer)
+
+        # feat.shape = (batch, c) or (batch, w, h, c)
+        axis = list(range(1, len(a_feat.shape)))
+
+        # Compute loss
+        # This is a targeted attack, hence the negative sign
+        loss = -tf.reduce_sum(tf.square(a_feat - g_feat), axis)
+
+        # Define gradient of loss wrt input
+        grad, = tf.gradients(loss, adv_x)
+
+        # Multiply by constant epsilon
+        scaled_signed_grad = self.eps_iter * tf.sign(grad)
+
+        # Add perturbation to original example to obtain adversarial example
+        adv_x = adv_x + scaled_signed_grad
+
+        # If clipping is needed,
+        # reset all values outside of [clip_min, clip_max]
+        if (self.clip_min is not None) and (self.clip_max is not None):
+            adv_x = tf.clip_by_value(adv_x, self.clip_min, self.clip_max)
+
+        adv_x = tf.stop_gradient(adv_x)
+
+        eta = adv_x - x
+        eta = clip_eta(eta, self.ord, self.eps)
+
+        return eta
+
+    def generate(self, x, g, **kwargs):
+        """
+        Generate symbolic graph for adversarial examples and return.
+        :param x: The model's symbolic inputs.
+        :param g: The target's symbolic representation.
+        :param eps: (required float) maximum distortion of adversarial example
+                    compared to original input
+        :param eps_iter: (required float) step size for each attack iteration
+        :param nb_iter: (required int) Number of attack iterations.
+        :param ord: (optional) Order of the norm (mimics Numpy).
+                    Possible values: np.inf, 1 or 2.
+        :param clip_min: (optional float) Minimum input component value
+        :param clip_max: (optional float) Maximum input component value
+        """
+        import tensorflow as tf
+        from cleverhans.utils_tf import clip_eta
+
+        # Parse and save attack-specific parameters
+        assert self.parse_params(**kwargs)
+
+        g_feat = self.model.get_layer(g, self.layer)
+
+        # Initialize loop variables
+        eta = tf.random_uniform(tf.shape(x), -self.eps, self.eps)
+        eta = clip_eta(eta, self.ord, self.eps)
+
+        for i in range(self.nb_iter):
+            eta = self.attack_single_step(x, eta, g_feat)
+
+        # Define adversarial example (and clip if necessary)
+        adv_x = x + eta
+        if self.clip_min is not None and self.clip_max is not None:
+            adv_x = tf.clip_by_value(adv_x, self.clip_min, self.clip_max)
+
+        return adv_x
+        
 class LSPGA(Attack):
     """
     This attack was originally proposed by Buckman, Roy, Raffel and
@@ -1259,291 +1534,4 @@
         self.anneal_rate = anneal_rate
         self.noisy_grads = noisy_grads
         self.clip_min = clip_min
-        self.clip_max = clip_max
-=======
-
-    def __init__(self, model, back='tf', sess=None):
-        """
-        Create a MadryEtAl instance.
-        """
-        super(MadryEtAl, self).__init__(model, back, sess)
-        self.feedable_kwargs = {'eps': np.float32,
-                                'eps_iter': np.float32,
-                                'y': np.float32,
-                                'y_target': np.float32,
-                                'clip_min': np.float32,
-                                'clip_max': np.float32}
-        self.structural_kwargs = ['ord', 'nb_iter', 'rand_init']
-
-        if not isinstance(self.model, Model):
-            self.model = CallableModelWrapper(self.model, 'probs')
-
-    def generate(self, x, **kwargs):
-        """
-        Generate symbolic graph for adversarial examples and return.
-        :param x: The model's symbolic inputs.
-        :param eps: (required float) maximum distortion of adversarial example
-                    compared to original input
-        :param eps_iter: (required float) step size for each attack iteration
-        :param nb_iter: (required int) Number of attack iterations.
-        :param y: (optional) A tensor with the model labels.
-        :param y_target: (optional) A tensor with the labels to target. Leave
-                         y_target=None if y is also set. Labels should be
-                         one-hot-encoded.
-        :param ord: (optional) Order of the norm (mimics Numpy).
-                    Possible values: np.inf, 1 or 2.
-        :param clip_min: (optional float) Minimum input component value
-        :param clip_max: (optional float) Maximum input component value
-        :param rand_init: (optional bool) If True, an initial random
-                    perturbation is added.
-        """
-
-        # Parse and save attack-specific parameters
-        assert self.parse_params(**kwargs)
-
-        labels, nb_classes = self.get_or_guess_labels(x, kwargs)
-        self.targeted = self.y_target is not None
-
-        # Initialize loop variables
-        adv_x = self.attack(x, labels)
-
-        return adv_x
-
-    def parse_params(self, eps=0.3, eps_iter=0.01, nb_iter=40, y=None,
-                     ord=np.inf, clip_min=None, clip_max=None,
-                     y_target=None, rand_init=True, **kwargs):
-        """
-        Take in a dictionary of parameters and applies attack-specific checks
-        before saving them as attributes.
-
-        Attack-specific parameters:
-        :param eps: (required float) maximum distortion of adversarial example
-                    compared to original input
-        :param eps_iter: (required float) step size for each attack iteration
-        :param nb_iter: (required int) Number of attack iterations.
-        :param y: (optional) A tensor with the model labels.
-        :param y_target: (optional) A tensor with the labels to target. Leave
-                         y_target=None if y is also set. Labels should be
-                         one-hot-encoded.
-        :param ord: (optional) Order of the norm (mimics Numpy).
-                    Possible values: np.inf, 1 or 2.
-        :param clip_min: (optional float) Minimum input component value
-        :param clip_max: (optional float) Maximum input component value
-        :param rand_init: (optional bool) If True, an initial random
-                    perturbation is added.
-        """
-
-        # Save attack-specific parameters
-        self.eps = eps
-        self.eps_iter = eps_iter
-        self.nb_iter = nb_iter
-        self.y = y
-        self.y_target = y_target
-        self.ord = ord
-        self.clip_min = clip_min
-        self.clip_max = clip_max
-        self.rand_init = rand_init
-
-        if self.y is not None and self.y_target is not None:
-            raise ValueError("Must not set both y and y_target")
-        # Check if order of the norm is acceptable given current implementation
-        if self.ord not in [np.inf, 1, 2]:
-            raise ValueError("Norm order must be either np.inf, 1, or 2.")
-
-        return True
-
-    def attack_single_step(self, x, eta, y):
-        """
-        Given the original image and the perturbation computed so far, computes
-        a new perturbation.
-
-        :param x: A tensor with the original input.
-        :param eta: A tensor the same shape as x that holds the perturbation.
-        :param y: A tensor with the target labels or ground-truth labels.
-        """
-        import tensorflow as tf
-        from cleverhans.utils_tf import model_loss, clip_eta
-
-        adv_x = x + eta
-        preds = self.model.get_probs(adv_x)
-        loss = model_loss(y, preds)
-        if self.targeted:
-            loss = -loss
-        grad, = tf.gradients(loss, adv_x)
-        scaled_signed_grad = self.eps_iter * tf.sign(grad)
-        adv_x = adv_x + scaled_signed_grad
-        if self.clip_min is not None and self.clip_max is not None:
-            adv_x = tf.clip_by_value(adv_x, self.clip_min, self.clip_max)
-        eta = adv_x - x
-        eta = clip_eta(eta, self.ord, self.eps)
-        return eta
-
-    def attack(self, x, y):
-        """
-        This method creates a symbolic graph that given an input image,
-        first randomly perturbs the image. The
-        perturbation is bounded to an epsilon ball. Then multiple steps of
-        gradient descent is performed to increase the probability of a target
-        label or decrease the probability of the ground-truth label.
-
-        :param x: A tensor with the input image.
-        """
-        import tensorflow as tf
-        from cleverhans.utils_tf import clip_eta
-
-        if self.rand_init:
-            eta = tf.random_uniform(tf.shape(x), -self.eps, self.eps)
-            eta = clip_eta(eta, self.ord, self.eps)
-        else:
-            eta = tf.zeros_like(x)
-
-        for i in range(self.nb_iter):
-            eta = self.attack_single_step(x, eta, y)
-
-        adv_x = x + eta
-        if self.clip_min is not None and self.clip_max is not None:
-            adv_x = tf.clip_by_value(adv_x, self.clip_min, self.clip_max)
-
-        return adv_x
-
-
-class FastFeatureAdversaries(Attack):
-    """
-    This is a fast implementation of "Feature Adversaries", an attack
-    against a target internal representation of a model.
-    "Feature adversaries" were originally introduced in (Sabour et al. 2016),
-    where the optimization was done using LBFGS.
-    Paper link: https://arxiv.org/abs/1511.05122
-
-    This implementation is similar to "Basic Iterative Method"
-    (Kurakin et al. 2016) but applied to the internal representations.
-    """
-
-    def __init__(self, model, back='tf', sess=None):
-        """
-        Create a FastFeatureAdversaries instance.
-        """
-        super(FastFeatureAdversaries, self).__init__(model, back, sess)
-        self.feedable_kwargs = {'eps': np.float32,
-                                'eps_iter': np.float32,
-                                'clip_min': np.float32,
-                                'clip_max': np.float32,
-                                'layer': str}
-        self.structural_kwargs = ['ord', 'nb_iter']
-
-        assert isinstance(self.model, Model)
-
-    def parse_params(self, layer=None, eps=0.3, eps_iter=0.05, nb_iter=10,
-                     ord=np.inf, clip_min=None, clip_max=None, **kwargs):
-        """
-        Take in a dictionary of parameters and applies attack-specific checks
-        before saving them as attributes.
-
-        Attack-specific parameters:
-        :param layer: (required str) name of the layer to target.
-        :param eps: (required float) maximum distortion of adversarial example
-                    compared to original input
-        :param eps_iter: (required float) step size for each attack iteration
-        :param nb_iter: (required int) Number of attack iterations.
-        :param ord: (optional) Order of the norm (mimics Numpy).
-                    Possible values: np.inf, 1 or 2.
-        :param clip_min: (optional float) Minimum input component value
-        :param clip_max: (optional float) Maximum input component value
-        """
-
-        # Save attack-specific parameters
-        self.layer = layer
-        self.eps = eps
-        self.eps_iter = eps_iter
-        self.nb_iter = nb_iter
-        self.ord = ord
-        self.clip_min = clip_min
-        self.clip_max = clip_max
-
-        # Check if order of the norm is acceptable given current implementation
-        if self.ord not in [np.inf, 1, 2]:
-            raise ValueError("Norm order must be either np.inf, 1, or 2.")
-
-        return True
-
-    def attack_single_step(self, x, eta, g_feat):
-        """
-        TensorFlow implementation of the Fast Feature Gradient. This is a
-        single step attack similar to Fast Gradient Method that attacks an
-        internal representation.
-
-        :param x: the input placeholder
-        :param eta: A tensor the same shape as x that holds the perturbation.
-        :param g_feat: model's internal tensor for guide
-        :return: a tensor for the adversarial example
-        """
-        import tensorflow as tf
-        from cleverhans.utils_tf import clip_eta
-
-        adv_x = x + eta
-        a_feat = self.model.get_layer(adv_x, self.layer)
-
-        # feat.shape = (batch, c) or (batch, w, h, c)
-        axis = list(range(1, len(a_feat.shape)))
-
-        # Compute loss
-        # This is a targeted attack, hence the negative sign
-        loss = -tf.reduce_sum(tf.square(a_feat - g_feat), axis)
-
-        # Define gradient of loss wrt input
-        grad, = tf.gradients(loss, adv_x)
-
-        # Multiply by constant epsilon
-        scaled_signed_grad = self.eps_iter * tf.sign(grad)
-
-        # Add perturbation to original example to obtain adversarial example
-        adv_x = adv_x + scaled_signed_grad
-
-        # If clipping is needed,
-        # reset all values outside of [clip_min, clip_max]
-        if (self.clip_min is not None) and (self.clip_max is not None):
-            adv_x = tf.clip_by_value(adv_x, self.clip_min, self.clip_max)
-
-        adv_x = tf.stop_gradient(adv_x)
-
-        eta = adv_x - x
-        eta = clip_eta(eta, self.ord, self.eps)
-
-        return eta
-
-    def generate(self, x, g, **kwargs):
-        """
-        Generate symbolic graph for adversarial examples and return.
-        :param x: The model's symbolic inputs.
-        :param g: The target's symbolic representation.
-        :param eps: (required float) maximum distortion of adversarial example
-                    compared to original input
-        :param eps_iter: (required float) step size for each attack iteration
-        :param nb_iter: (required int) Number of attack iterations.
-        :param ord: (optional) Order of the norm (mimics Numpy).
-                    Possible values: np.inf, 1 or 2.
-        :param clip_min: (optional float) Minimum input component value
-        :param clip_max: (optional float) Maximum input component value
-        """
-        import tensorflow as tf
-        from cleverhans.utils_tf import clip_eta
-
-        # Parse and save attack-specific parameters
-        assert self.parse_params(**kwargs)
-
-        g_feat = self.model.get_layer(g, self.layer)
-
-        # Initialize loop variables
-        eta = tf.random_uniform(tf.shape(x), -self.eps, self.eps)
-        eta = clip_eta(eta, self.ord, self.eps)
-
-        for i in range(self.nb_iter):
-            eta = self.attack_single_step(x, eta, g_feat)
-
-        # Define adversarial example (and clip if necessary)
-        adv_x = x + eta
-        if self.clip_min is not None and self.clip_max is not None:
-            adv_x = tf.clip_by_value(adv_x, self.clip_min, self.clip_max)
-
-        return adv_x
->>>>>>> 5405feb4
+        self.clip_max = clip_max