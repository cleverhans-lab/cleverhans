from __future__ import absolute_import
from __future__ import division
from __future__ import print_function
from __future__ import unicode_literals

import copy
import itertools
import keras
import numpy as np
import tensorflow as tf
import multiprocessing as mp

<<<<<<< HEAD
from .utils import batch_indices
from . import utils_tf 
=======
from . import utils_tf
>>>>>>> 0c666047

from tensorflow.python.platform import flags
FLAGS = flags.FLAGS


def fgsm(x, predictions, eps, back='tf', clip_min=None, clip_max=None):
    """
    A wrapper for the Fast Gradient Sign Method.
    It calls the right function, depending on the
    user's backend.
    :param x: the input
    :param predictions: the model's output
    :param eps: the epsilon (input variation parameter)
    :param back: switch between TensorFlow ('tf') and
                Theano ('th') implementation
    :param clip_min: optional parameter that can be used to set a minimum
                    value for components of the example returned
    :param clip_max: optional parameter that can be used to set a maximum
                    value for components of the example returned
    :return: a tensor for the adversarial example
    """
    if back == 'tf':
        # Compute FGSM using TensorFlow
        return fgsm_tf(x, predictions, eps, clip_min=None, clip_max=None)
    elif back == 'th':
        raise NotImplementedError("Theano FGSM not implemented.")

def fgsm_tf(x, predictions, eps, clip_min=None, clip_max=None):
    """
    TensorFlow implementation of the Fast Gradient
    Sign method.
    :param x: the input placeholder
    :param predictions: the model's output tensor
    :param eps: the epsilon (input variation parameter)
    :param clip_min: optional parameter that can be used to set a minimum
                    value for components of the example returned
    :param clip_max: optional parameter that can be used to set a maximum
                    value for components of the example returned
    :return: a tensor for the adversarial example
    """

    # Compute loss
    y = tf.to_float(tf.equal(predictions, tf.reduce_max(predictions, 1, keep_dims=True)))
    y = y / tf.reduce_sum(y, 1, keep_dims=True)
    loss = utils_tf.tf_model_loss(y, predictions, mean=False)

    # Define gradient of loss wrt input
    grad, = tf.gradients(loss, x)

    # Take sign of gradient
    signed_grad = tf.sign(grad)

    # Multiply by constant epsilon
    scaled_signed_grad = eps * signed_grad

    # Add perturbation to original example to obtain adversarial example
    adv_x = tf.stop_gradient(x + scaled_signed_grad)

    # If clipping is needed, reset all values outside of [clip_min, clip_max]
    if (clip_min is not None) and (clip_max is not None):
        adv_x = tf.clip_by_value(adv_x, clip_min, clip_max)

    return adv_x

def saliency(sess, x, f_x, sample,
             target, theta, gamma=np.inf,
             clip_min=None, clip_max=None,
             increase=True, back='tf'):
    """
    A wrapper for the saliency method algorithm. It calls the right
    function, depending on the user's backend.
    :param sess: The TensorFlow session
    :param x: The TensorFlow placeholder for the input
    :param f_x: The symbolic output of the model. NOTE: this is the linear output,
    pre-softmax.
    :param sample: The input (1 x 1 x n_rows x n_cols) image sample
    :param target: The target label for this sample
    :param theta: The delta for each feature adjustment
    :param gamma: A float between 0 - 1 indicating the maximum distortion percentage
    :param clip_min: The minimum allowed feature value
    :param clip_max: The maximum allowed feature value
    :param increase: Boolean; true if we are increasing pixels, false otherwise.
    """
    if back == 'tf':
        # Compute FGSM using TensorFlow
        return saliency_tf(sess, x, f_x, sample, target,
                           theta, gamma, clip_min,
                           clip_max, increase)
    elif back == 'th':
        raise NotImplementedError("Theano saliency method not implemented.")

def compute_saliency(x):
    """
    A helper function for saliency_tf. This is used for a parallelized
    map() operation via multiprocessing.Pool().
    :param x: A tuple containing (point, point, grads_target,
    grads_others, increase).
    :return: The saliency value for this pair of points. Either -alpha*beta
    if conditions are met, or 0 otherwise.
    """
    p, q, grads_target, grads_others, increase = x
    alpha = grads_target[p[0], p[1]] + grads_target[q[0], q[1]]
    beta = grads_others[p[0], p[1]] + grads_others[q[0], q[1]]
    if (increase and alpha > 0 and beta < 0) or (not increase and alpha < 0 and beta > 0):
        return -alpha * beta
    else:
        return 0

def model_argmax(sess, x, f_x, X):
    """
    A helper function for saliency_tf. Computes the current
    model argmax output (the current class prediction).
    :param sess: The TensorFlow session
    :param x: The tensorflow placeholder for the input
    :param f_x: The symbolic output of the model
    :param X: The input (1 x 1 x n_rows x n_cols) image sample
    :return: The argmax output of f_x (the model's current predicted class)
    """
    s = tf.argmax(f_x, dimension=1)
    feed_dict = {x: X, keras.backend.learning_phase(): 0}
    return sess.run(s, feed_dict)[0]

def saliency_map(sess, x, f_x, X, target, search_domain, increase):
    """
    A helper function for saliency_tf. This function implements Algorithm 2 from
    Papernot's paper.
    :param sess: The TensorFlow session
    :param x: The tensorflow placeholder for the input
    :param f_x: The symbolic output of the model
    :param X: The input (1 x 1 x n_rows x n_cols) image sample
    :param target: The target label for this sample
    :param search_domain: the pairs of points that remain to be considered
    :param increase: Boolean; true if we are increasing pixels, false otherwise.
    """
    # compute derivatives for target class
    deriv_target, = tf.gradients(f_x[:, target], x)
    # compute derivatives for other classes
    other_classes = [i for i in range(FLAGS.nb_classes) if i != target]
    deriv_others, = tf.gradients([f_x[:, i] for i in other_classes], x)
    grads_target, grads_others = \
        sess.run([tf.reshape(deriv_target, (FLAGS.img_rows, FLAGS.img_cols)),
                  tf.reshape(deriv_others, (FLAGS.img_rows, FLAGS.img_cols))],
                 {x: X, keras.backend.learning_phase(): 0})
    pool = mp.Pool()
    outs = pool.map(compute_saliency, [(p, q, grads_target, grads_others, increase) \
                                    for p, q in itertools.combinations(search_domain, 2)])
    ind = np.argmax(outs)
    pairs = [elt for elt in itertools.combinations(search_domain, 2)]
    return pairs[ind]

def saliency_tf(sess, x, f_x, sample,
                target, theta, gamma,
                clip_min, clip_max,
                increase):
    """
    :param sess: The TensorFlow session
    :param x: The TensorFlow placeholder for the input
    :param f_x: The symbolic output of the model
    :param sample: The input (1 x 1 x n_rows x n_cols) image sample
    :param target: The target label for this sample
    :param theta: The delta for each feature adjustment
    :param gamma: A float between 0 - 1 indicating the maximum distortion percentage
    :param clip_min: The minimum allowed feature value
    :param clip_max: The maximum allowed feature value
    :param increase: Boolean; true if we are increasing pixels, false otherwise.
    """
    X = copy.copy(sample)
    max_iter = np.floor(np.product(X[0][0].shape) * gamma / 2)
    print('Maximum # of iterations: %i' % max_iter)
    if increase:
        # Since we'll be increasing pixel values, our search domain must contain
        # only pixels that are not already maxed out.
        search_domain = set([(row, col) for row in xrange(FLAGS.img_rows) \
                             for col in xrange(FLAGS.img_cols) if X[0, 0, row, col] < clip_max])
    else:
        # Since we'll be decreasing pixel values, our search domain must contain
        # only pixels that are not at the minimum.
        search_domain = set([(row, col) for row in xrange(FLAGS.img_rows) \
                             for col in xrange(FLAGS.img_cols) if X[0, 0, row, col] > clip_min])
    # compute model argmax
    s = model_argmax(sess, x, f_x, X)
    print('Start class: %i' % s)
    # begin loop
    i = 0
    while s != target and i < max_iter and len(search_domain) > 0:
        if i%5 == 0:
            print('iteration # %i' % i)
        # find pixels to change, update them
        p1, p2 = saliency_map(sess, x, f_x, X, target, search_domain, increase)
        # sanity check p1 and p2
        assert 0 <= p1[0] < FLAGS.img_rows and 0 <= p2[0] < FLAGS.img_rows
        assert 0 <= p1[1] < FLAGS.img_cols and 0 <= p2[1] < FLAGS.img_cols
        # update pixel values at p1 and p2
        if increase:
            X[0, 0, p1[0], p1[1]] = np.minimum(clip_max, X[0, 0, p1[0], p1[1]] + theta)
            X[0, 0, p2[0], p2[1]] = np.minimum(clip_max, X[0, 0, p2[0], p2[1]] + theta)
        else:
            X[0, 0, p1[0], p1[1]] = np.maximum(clip_min, X[0, 0, p1[0], p1[1]] - theta)
            X[0, 0, p2[0], p2[1]] = np.maximum(clip_min, X[0, 0, p2[0], p2[1]] - theta)
        assert np.max(X) <= clip_max
        assert np.min(X) >= clip_min
        # remove pixels from search domain
        l = len(search_domain)
        if X[0, 0, p1[0], p1[1]] == clip_min or X[0, 0, p1[0], p1[1]] == clip_max:
            search_domain.remove(p1)
            assert len(search_domain) < l
        if X[0, 0, p2[0], p2[1]] == clip_min or X[0, 0, p2[0], p2[1]] == clip_max:
            search_domain.remove(p2)
            assert len(search_domain) < l
        # update argmax
        s = model_argmax(sess, x, f_x, X)
        if i % 5 == 0:
            print('Current class: %i' % s)
        i += 1

    print model_argmax(sess, x, f_x, X)

    return X<|MERGE_RESOLUTION|>--- conflicted
+++ resolved
@@ -10,12 +10,8 @@
 import tensorflow as tf
 import multiprocessing as mp
 
-<<<<<<< HEAD
 from .utils import batch_indices
 from . import utils_tf 
-=======
-from . import utils_tf
->>>>>>> 0c666047
 
 from tensorflow.python.platform import flags
 FLAGS = flags.FLAGS
