"""File containing some simple helper functions."""

from __future__ import absolute_import
from __future__ import division
from __future__ import print_function

import numpy as np
import tensorflow as tf

def diag(diag_elements):
  """Function to create tensorflow diagonal matrix with input diagonal entries.

  Args:
    diag_elements: tensor with diagonal elements

  Returns:
    tf matrix with diagonal entries as diag_elements
  """
  return tf.diag(tf.reshape(diag_elements, [-1]))


def initialize_dual(neural_net_params_object, init_dual_file=None,
                    random_init_variance=0.01, init_nu=200.0):
  """Function to initialize the dual variables of the class.

  Args:
    neural_net_params_object: Object with the neural net weights, biases
      and types
    init_dual_file: Path to file containing dual variables, if the path
      is empty, perform random initialization
      Expects numpy dictionary with
      lambda_pos_0, lambda_pos_1, ..
      lambda_neg_0, lambda_neg_1, ..
      lambda_quad_0, lambda_quad_1, ..
      lambda_lu_0, lambda_lu_1, ..
      random_init_variance: variance for random initialization
    init_nu: Value to initialize nu variable with

  Returns:
    dual_var: dual variables initialized appropriately.
  """
  lambda_pos = []
  lambda_neg = []
  lambda_quad = []
  lambda_lu = []

  if init_dual_file is None:
    for i in range(0, neural_net_params_object.num_hidden_layers + 1):
      initializer = (np.random.uniform(0, random_init_variance, size=(
          neural_net_params_object.sizes[i], 1))).astype(np.float32)
      lambda_pos.append(tf.get_variable('lambda_pos_' + str(i),
                                        initializer=initializer,
                                        dtype=tf.float32))
      initializer = (np.random.uniform(0, random_init_variance, size=(
          neural_net_params_object.sizes[i], 1))).astype(np.float32)
      lambda_neg.append(tf.get_variable('lambda_neg_' + str(i),
                                        initializer=initializer,
                                        dtype=tf.float32))
      initializer = (np.random.uniform(0, random_init_variance, size=(
          neural_net_params_object.sizes[i], 1))).astype(np.float32)
      lambda_quad.append(tf.get_variable('lambda_quad_' + str(i),
                                         initializer=initializer,
                                         dtype=tf.float32))
      initializer = (np.random.uniform(0, random_init_variance, size=(
          neural_net_params_object.sizes[i], 1))).astype(np.float32)
      lambda_lu.append(tf.get_variable('lambda_lu_' + str(i),
                                       initializer=initializer,
                                       dtype=tf.float32))
    nu = tf.get_variable('nu', initializer=init_nu)
  else:
    # Loading from file
    dual_var_init_val = np.load(init_dual_file).item()
    for i in range(0, neural_net_params_object.num_hidden_layers + 1):
      lambda_pos.append(
          tf.get_variable('lambda_pos_' + str(i),
                          initializer=dual_var_init_val['lambda_pos'][i],
                          dtype=tf.float32))
      lambda_neg.append(
          tf.get_variable('lambda_neg_' + str(i),
                          initializer=dual_var_init_val['lambda_neg'][i],
                          dtype=tf.float32))
      lambda_quad.append(
          tf.get_variable('lambda_quad_' + str(i),
                          initializer=dual_var_init_val['lambda_quad'][i],
                          dtype=tf.float32))
      lambda_lu.append(
          tf.get_variable('lambda_lu_' + str(i),
                          initializer=dual_var_init_val['lambda_lu'][i],
                          dtype=tf.float32))
    nu = tf.get_variable('nu', initializer=1.0*dual_var_init_val['nu'])
  dual_var = {'lambda_pos': lambda_pos, 'lambda_neg': lambda_neg,
              'lambda_quad': lambda_quad, 'lambda_lu': lambda_lu, 'nu': nu}
  return dual_var

def eig_one_step(current_vector, learning_rate, vector_prod_fn):
  """Function that performs one step of gd (variant) for min eigen value.

  Args:
    current_vector: current estimate of the eigen vector with minimum eigen
      value.
    learning_rate: learning rate.
    vector_prod_fn: function which returns product H*x, where H is a matrix for
      which we computing eigenvector.

  Returns:
    updated vector after one step
  """
  grad = 2*vector_prod_fn(current_vector)
  # Current objective = (1/2)*v^T (2*M*v); v = current_vector
  # grad = 2*M*v
  current_objective = tf.reshape(tf.matmul(tf.transpose(current_vector),
                                           grad) / 2., shape=())

  # Project the gradient into the tangent space of the constraint region.
  # This way we do not waste time taking steps that try to change the
  # norm of current_vector
  grad = grad - current_vector*tf.matmul(tf.transpose(current_vector), grad)
  grad_norm = tf.norm(grad)
  grad_norm_sq = tf.square(grad_norm)

  # Computing normalized gradient of unit norm
  norm_grad = grad / grad_norm

  # Computing directional second derivative (dsd)
  # dsd = 2*g^T M g, where g is normalized gradient
  directional_second_derivative = (
      tf.reshape(2*tf.matmul(tf.transpose(norm_grad),
                             vector_prod_fn(norm_grad)),
                 shape=()))

  # Computing grad^\top M grad [useful to compute step size later]
  # Just a rescaling of the directional_second_derivative (which uses
  # normalized gradient
  grad_m_grad = directional_second_derivative*grad_norm_sq / 2

  # Directional_second_derivative/2 = objective when vector is norm_grad
  # If this is smaller than current objective, simply return that
  if directional_second_derivative / 2. < current_objective:
    return norm_grad

  # If curvature is positive, jump to the bottom of the bowl
  if directional_second_derivative > 0.:
    step = -1. * grad_norm / directional_second_derivative
  else:
    # If the gradient is very small, do not move
    if grad_norm_sq <= 1e-16:
      step = 0.0
    else:
      # Make a heuristic guess of the step size
      step = -2. * tf.reduce_sum(current_vector*grad) / grad_norm_sq
      # Computing gain using the gradient and second derivative
      gain = -(2 * tf.reduce_sum(current_vector*grad) +
               (step*step) * grad_m_grad)

      # Fall back to pre-determined learning rate if no gain
      if gain < 0.:
        step = -learning_rate * grad_norm
  current_vector = current_vector + step * norm_grad
  return tf.nn.l2_normalize(current_vector)


def minimum_eigen_vector(x, num_steps, learning_rate, vector_prod_fn):
  """Computes eigenvector which corresponds to minimum eigenvalue.

  Args:
    x: initial value of eigenvector.
    num_steps: number of optimization steps.
    learning_rate: learning rate.
    vector_prod_fn: function which takes x and returns product H*x.

  Returns:
    approximate value of eigenvector.

  This function finds approximate value of eigenvector of matrix H which
  corresponds to smallest (by absolute value) eigenvalue of H.
  It works by solving optimization problem x^{T}*H*x -> min.
  """
  x = tf.nn.l2_normalize(x)
  for _ in range(num_steps):
    x = eig_one_step(x, learning_rate, vector_prod_fn)
  return x


def tf_lanczos_smallest_eigval(vector_prod_fn,
                               matrix_dim,
                               initial_vector,
                               num_iter=1000,
                               max_iter=1000,
                               collapse_tol=1e-9,
                               dtype=tf.float32):
  """Computes smallest eigenvector and eigenvalue using Lanczos in pure TF.

  This function computes smallest eigenvector and eigenvalue of the matrix
  which is implicitly specified by `vector_prod_fn`.
  `vector_prod_fn` is a function which takes `x` and returns a product of matrix
  in consideration and `x`.
  Computation is done using Lanczos algorithm, see
  https://en.wikipedia.org/wiki/Lanczos_algorithm#The_algorithm

  Args:
    vector_prod_fn: function which takes a vector as an input and returns
      matrix vector product.
    matrix_dim: dimentionality of the matrix.
    initial_vector: guess vector to start the algorithm with
    num_iter: user-defined number of iterations for the algorithm
    max_iter: maximum number of iterations.
    collapse_tol: tolerance to determine collapse of the Krylov subspace
    dtype: type of data

  Returns:
    tuple of (eigenvalue, eigenvector) of smallest eigenvalue and corresponding
    eigenvector.
  """

  # alpha will store diagonal elements
  alpha = tf.TensorArray(dtype, size=1, dynamic_size=True, element_shape=())
  # beta will store off diagonal elements
  beta = tf.TensorArray(dtype, size=0, dynamic_size=True, element_shape=())
  # q will store Krylov space basis
  q_vectors = tf.TensorArray(
      dtype, size=1, dynamic_size=True, element_shape=(matrix_dim, 1))

<<<<<<< HEAD
  # If start vector is all zeros, make it a random normal vector and run for 1000 iter
=======
  # If start vector is all zeros, make it a random normal vector and run for max_iter
>>>>>>> 89d2ff56
  if tf.norm(initial_vector) < collapse_tol:
    initial_vector = tf.random_normal(shape=(matrix_dim, 1), dtype=dtype)
    num_iter = max_iter

  w = initial_vector / tf.norm(initial_vector)

  # Iteration 0 of Lanczos
  q_vectors = q_vectors.write(0, w)
  w_ = vector_prod_fn(w)
  cur_alpha = tf.reduce_sum(w_ * w)
  alpha = alpha.write(0, cur_alpha)
  w_ = w_ - tf.scalar_mul(cur_alpha, w)
  w_prev = w
  w = w_

  # Subsequent iterations of Lanczos
  for i in tf.range(1, num_iter):
    cur_beta = tf.norm(w)
    if cur_beta < collapse_tol:
      # return early if Krylov subspace collapsed
      break

    # cur_beta is larger than collapse_tol,
    # so division will return finite result.
    w = w / cur_beta

    w_ = vector_prod_fn(w)
    cur_alpha = tf.reduce_sum(w_ * w)

    q_vectors = q_vectors.write(i, w)
    alpha = alpha.write(i, cur_alpha)
    beta = beta.write(i-1, cur_beta)

    w_ = w_ - tf.scalar_mul(cur_alpha, w) - tf.scalar_mul(cur_beta, w_prev)
    w_prev = w
    w = w_

  alpha = alpha.stack()
  beta = beta.stack()
  q_vectors = tf.reshape(q_vectors.stack(), (-1, matrix_dim))

  offdiag_submatrix = tf.linalg.diag(beta)
  tridiag_matrix = (tf.linalg.diag(alpha)
                    + tf.pad(offdiag_submatrix, [[0, 1], [1, 0]])
                    + tf.pad(offdiag_submatrix, [[1, 0], [0, 1]]))

  eigvals, eigvecs = tf.linalg.eigh(tridiag_matrix)

  smallest_eigval = eigvals[0]
  smallest_eigvec = tf.matmul(tf.reshape(eigvecs[:, 0], (1, -1)),
                              q_vectors)
  smallest_eigvec = smallest_eigvec / tf.norm(smallest_eigvec)
  smallest_eigvec = tf.reshape(smallest_eigvec, (matrix_dim, 1))

  return smallest_eigval, smallest_eigvec<|MERGE_RESOLUTION|>--- conflicted
+++ resolved
@@ -220,11 +220,7 @@
   q_vectors = tf.TensorArray(
       dtype, size=1, dynamic_size=True, element_shape=(matrix_dim, 1))
 
-<<<<<<< HEAD
-  # If start vector is all zeros, make it a random normal vector and run for 1000 iter
-=======
   # If start vector is all zeros, make it a random normal vector and run for max_iter
->>>>>>> 89d2ff56
   if tf.norm(initial_vector) < collapse_tol:
     initial_vector = tf.random_normal(shape=(matrix_dim, 1), dtype=dtype)
     num_iter = max_iter
