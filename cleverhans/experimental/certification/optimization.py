"""Code for setting up the optimization problem for certification."""
from __future__ import absolute_import
from __future__ import division
from __future__ import print_function

import json
import os
import numpy as np

from scipy.sparse.linalg import eigs
import tensorflow as tf
from tensorflow.contrib import autograph
from cleverhans.experimental.certification import utils
from cleverhans.experimental.certification import dual_formulation
<<<<<<< HEAD

flags = tf.app.flags
FLAGS = flags.FLAGS
=======
>>>>>>> 060c1d4c

# Bound on lowest value of certificate to check for numerical errors
LOWER_CERT_BOUND = -10.0


class Optimization(object):
  """Class that sets up and runs the optimization of dual_formulation"""

  def __init__(self, dual_formulation_object, sess, optimization_params):
    """Initialize the class variables.

    Args:
      dual_formulation_object: Instance of DualFormulation that contains the
        dual variables and objective
      sess: tf session to be used to run
      optimization_params: Dictionary with the following
        eig_num_iter - Number of iterations to run for computing minimum eigen
          value
        eig_learning_rate - Learning rate for minimum eigen value iterations
        init_smooth - Starting value of the smoothness parameter (typically
        around 0.001)
        smooth_decay - The factor by which to decay after every outer loop epoch
        optimizer - one of gd, adam, momentum or adagrad
    """
    self.sess = sess
    self.dual_object = dual_formulation_object
    self.projected_dual_object = self.project_dual()
    self.params = optimization_params
    self.penalty_placeholder = tf.placeholder(tf.float32, shape=[])

    # The dimensionality of matrix M is the sum of sizes of all layers + 1
    # The + 1 comes due to a row and column of M representing the linear terms
    self.eig_init_vec_placeholder = tf.placeholder(
        tf.float32, shape=[1 + self.dual_object.dual_index[-1], 1])
    self.smooth_placeholder = tf.placeholder(tf.float32, shape=[])
    self.eig_num_iter_placeholder = tf.placeholder(tf.int32, shape=[])
    self.current_eig_val_estimate = None

    # Create graph for optimization
    self.prepare_for_optimization()

  def project_dual(self):
    """Function to create variables for the projected dual object.
    Function that projects the input dual variables onto the feasible set.

    Returns:
      projected_dual: Feasible dual solution corresponding to current dual
    """
    # TODO: consider whether we can use shallow copy of the lists without
    # using tf.identity
    projected_lambda_pos = [tf.identity(x) for x in self.dual_object.lambda_pos]
    projected_lambda_neg = [tf.identity(x) for x in self.dual_object.lambda_neg]
    projected_lambda_quad = [
        tf.identity(x) for x in self.dual_object.lambda_quad
    ]
    projected_lambda_lu = [tf.identity(x) for x in self.dual_object.lambda_lu]
    projected_nu = tf.identity(self.dual_object.nu)

    # TODO: get rid of the special case for one hidden layer
    # Different projection for 1 hidden layer
    if self.dual_object.nn_params.num_hidden_layers == 1:
      # Creating equivalent PSD matrix for H by Schur complements
      diag_entries = 0.5*tf.divide(
          tf.square(self.dual_object.lambda_quad[self.dual_object.nn_params.num_hidden_layers]),
          (self.dual_object.lambda_quad[self.dual_object.nn_params.num_hidden_layers] +
           self.dual_object.lambda_lu[self.dual_object.nn_params.num_hidden_layers]))
      # If lambda_quad[i], lambda_lu[i] are 0, entry is NaN currently,
      # but we want to set that to 0
      diag_entries = tf.where(
          tf.is_nan(diag_entries), tf.zeros_like(diag_entries), diag_entries)
      last_layer_weights = self.dual_object.nn_params.weights[
          self.dual_object.nn_params.num_hidden_layers - 1]
      matrix = tf.matmul(
          tf.matmul(tf.transpose(last_layer_weights),
                    utils.diag(diag_entries)),
          last_layer_weights)
      new_matrix = utils.diag(2 * self.dual_object.lambda_lu[
          self.dual_object.nn_params.num_hidden_layers - 1]) - matrix
      # Making symmetric
      new_matrix = 0.5 * (new_matrix + tf.transpose(new_matrix))
      eig_vals = tf.self_adjoint_eigvals(new_matrix)
      min_eig = tf.reduce_min(eig_vals)
      # If min_eig is positive, already feasible, so don't add
      # Otherwise add to make PSD [1E-6 is for ensuring strictly PSD (useful
      # while inverting)
      projected_lambda_lu[0] = (
          projected_lambda_lu[0] + 0.5 * tf.maximum(-min_eig, 0) + 1E-6)

    else:
      # Minimum eigen value of H
      # TODO: Write this in terms of matrix multiply
      # matrix H is a submatrix of M, thus we just need to extend existing code
      # for computing matrix-vector product (see get_psd_product function).
      # Then use the same trick to compute smallest eigenvalue.
      eig_vals = tf.self_adjoint_eigvals(self.dual_object.matrix_h)
      min_eig = tf.reduce_min(eig_vals)

      for i in range(self.dual_object.nn_params.num_hidden_layers + 1):
        # Since lambda_lu appears only in diagonal terms, can subtract to
        # make PSD and feasible
        projected_lambda_lu[i] = (
            projected_lambda_lu[i] + 0.5 * tf.maximum(-min_eig, 0) + 1E-6)
        # Adjusting lambda_neg wherever possible so that lambda_neg + lambda_lu
        # remains close to unchanged
        # projected_lambda_neg[i] = tf.maximum(0.0, projected_lambda_neg[i] +
        #                                     (0.5*min_eig - 1E-6)*
        #                                     (self.lower[i] + self.upper[i]))

    projected_dual_var = {
        'lambda_pos': projected_lambda_pos,
        'lambda_neg': projected_lambda_neg,
        'lambda_lu': projected_lambda_lu,
        'lambda_quad': projected_lambda_quad,
        'nu': projected_nu
    }
    projected_dual_object = dual_formulation.DualFormulation(
        self.sess, projected_dual_var, self.dual_object.nn_params,
        self.dual_object.test_input, self.dual_object.true_class,
        self.dual_object.adv_class, self.dual_object.input_minval,
        self.dual_object.input_maxval, self.dual_object.epsilon)
    return projected_dual_object

    # Create graph for optimization
    self.prepare_for_optimization()

  def project_dual(self):
    """Function to create variables for the projected dual object.
    Function that projects the input dual variables onto the feasible set.

    Returns:
      projected_dual: Feasible dual solution corresponding to current dual
    """
    # TODO: consider whether we can use shallow copy of the lists without
    # using tf.identity
    projected_lambda_pos = [tf.identity(x) for x in self.dual_object.lambda_pos]
    projected_lambda_neg = [tf.identity(x) for x in self.dual_object.lambda_neg]
    projected_lambda_quad = [
        tf.identity(x) for x in self.dual_object.lambda_quad
    ]
    projected_lambda_lu = [tf.identity(x) for x in self.dual_object.lambda_lu]
    projected_nu = tf.identity(self.dual_object.nu)

    # TODO: get rid of the special case for one hidden layer
    # Different projection for 1 hidden layer
    if self.dual_object.nn_params.num_hidden_layers == 1:
      # Creating equivalent PSD matrix for H by Schur complements
      diag_entries = 0.5*tf.divide(
          tf.square(self.dual_object.lambda_quad[self.dual_object.nn_params.num_hidden_layers]),
          (self.dual_object.lambda_quad[self.dual_object.nn_params.num_hidden_layers] +
           self.dual_object.lambda_lu[self.dual_object.nn_params.num_hidden_layers]))
      # If lambda_quad[i], lambda_lu[i] are 0, entry is NaN currently,
      # but we want to set that to 0
      diag_entries = tf.where(
          tf.is_nan(diag_entries), tf.zeros_like(diag_entries), diag_entries)
      last_layer_weights = self.dual_object.nn_params.weights[
          self.dual_object.nn_params.num_hidden_layers - 1]
      matrix = tf.matmul(
          tf.matmul(tf.transpose(last_layer_weights),
                    utils.diag(diag_entries)),
          last_layer_weights)
      new_matrix = utils.diag(2 * self.dual_object.lambda_lu[
          self.dual_object.nn_params.num_hidden_layers - 1]) - matrix
      # Making symmetric
      new_matrix = 0.5 * (new_matrix + tf.transpose(new_matrix))
      eig_vals = tf.self_adjoint_eigvals(new_matrix)
      min_eig = tf.reduce_min(eig_vals)
      # If min_eig is positive, already feasible, so don't add
      # Otherwise add to make PSD [1E-6 is for ensuring strictly PSD (useful
      # while inverting)
      projected_lambda_lu[0] = (
          projected_lambda_lu[0] + 0.5 * tf.maximum(-min_eig, 0) + 1E-6)

    else:
      # Minimum eigen value of H
      # TODO: Write this in terms of matrix multiply
      # matrix H is a submatrix of M, thus we just need to extend existing code
      # for computing matrix-vector product (see get_psd_product function).
      # Then use the same trick to compute smallest eigenvalue.
      eig_vals = tf.self_adjoint_eigvals(self.dual_object.matrix_h)
      min_eig = tf.reduce_min(eig_vals)

      for i in range(self.dual_object.nn_params.num_hidden_layers + 1):
        # Since lambda_lu appears only in diagonal terms, can subtract to
        # make PSD and feasible
        projected_lambda_lu[i] = (
            projected_lambda_lu[i] + 0.5 * tf.maximum(-min_eig, 0) + 1E-6)
        # Adjusting lambda_neg wherever possible so that lambda_neg + lambda_lu
        # remains close to unchanged
        # projected_lambda_neg[i] = tf.maximum(0.0, projected_lambda_neg[i] +
        #                                     (0.5*min_eig - 1E-6)*
        #                                     (self.lower[i] + self.upper[i]))

    projected_dual_var = {
        'lambda_pos': projected_lambda_pos,
        'lambda_neg': projected_lambda_neg,
        'lambda_lu': projected_lambda_lu,
        'lambda_quad': projected_lambda_quad,
        'nu': projected_nu
    }
    projected_dual_object = dual_formulation.DualFormulation(
        projected_dual_var, self.dual_object.nn_params,
        self.dual_object.test_input, self.dual_object.true_class,
        self.dual_object.adv_class, self.dual_object.input_minval,
        self.dual_object.input_maxval, self.dual_object.epsilon)
    return projected_dual_object

  def tf_min_eig_vec(self):
    """Function for min eigen vector using tf's full eigen decomposition."""
    # Full eigen decomposition requires the explicit psd matrix M
    _, matrix_m = self.dual_object.get_full_psd_matrix()
    [eig_vals, eig_vectors] = tf.self_adjoint_eig(matrix_m)
    index = tf.argmin(eig_vals)
    return tf.reshape(
        eig_vectors[:, index], shape=[eig_vectors.shape[0].value, 1])

  def tf_smooth_eig_vec(self):
    """Function that returns smoothed version of min eigen vector."""
    _, matrix_m = self.dual_object.get_full_psd_matrix()
    # Easier to think in terms of max so negating the matrix
    [eig_vals, eig_vectors] = tf.self_adjoint_eig(-matrix_m)
    exp_eig_vals = tf.exp(tf.divide(eig_vals, self.smooth_placeholder))
    scaling_factor = tf.reduce_sum(exp_eig_vals)
    # Multiplying each eig vector by exponential of corresponding eig value
    # Scaling factor normalizes the vector to be unit norm
    eig_vec_smooth = tf.divide(
        tf.matmul(eig_vectors, tf.diag(tf.sqrt(exp_eig_vals))),
        tf.sqrt(scaling_factor))
    return tf.reshape(
        tf.reduce_sum(eig_vec_smooth, axis=1),
        shape=[eig_vec_smooth.shape[0].value, 1])

  def get_min_eig_vec_proxy(self, use_tf_eig=False):
    """Computes the min eigen value and corresponding vector of matrix M.

    Args:
      use_tf_eig: Whether to use tf's default full eigen decomposition

    Returns:
      eig_vec: Minimum absolute eigen value
      eig_val: Corresponding eigen vector
    """
    if use_tf_eig:
      # If smoothness parameter is too small, essentially no smoothing
      # Just output the eigen vector corresponding to min
      return tf.cond(self.smooth_placeholder < 1E-8,
                     self.tf_min_eig_vec,
                     self.tf_smooth_eig_vec)

    # Using autograph to automatically handle
    # the control flow of minimum_eigen_vector
    min_eigen_tf = autograph.to_graph(utils.minimum_eigen_vector)

    def _vector_prod_fn(x):
      return self.dual_object.get_psd_product(x)

    estimated_eigen_vector = min_eigen_tf(
        x=self.eig_init_vec_placeholder,
        num_steps=self.eig_num_iter_placeholder,
        learning_rate=self.params['eig_learning_rate'],
        vector_prod_fn=_vector_prod_fn)
    return estimated_eigen_vector

<<<<<<< HEAD
  def get_scipy_eig_vec(self, eig_val_estimate=None):
    matrix_m = self.sess.run(self.dual_object.matrix_m)
    if eig_val_estimate:
      eig_val_estimate = eig_val_estimate[0][0]
    min_eig_vec_val, estimated_eigen_vector = eigs(matrix_m, k=1, which='SR',
                                                   tol=1E-4, sigma=eig_val_estimate)
    min_eig_vec_val = np.reshape(np.real(min_eig_vec_val), [1, 1])
    return np.reshape(estimated_eigen_vector, [-1, 1]), min_eig_vec_val

  def prepare_for_optimization(self):
    """Create tensorflow op for running one step of descent."""

    if FLAGS.eig_type == 'TF':
      self.eig_vec_estimate = self.get_min_eig_vec_proxy()
    else:
      self.eig_vec_estimate = tf.placeholder(tf.float32, shape=(self.dual_object.matrix_m_dimension, 1))
=======
  def prepare_for_optimization(self):
    """Create tensorflow op for running one step of descent."""

    self.eig_vec_estimate = self.get_min_eig_vec_proxy()
>>>>>>> 060c1d4c
    self.stopped_eig_vec_estimate = tf.stop_gradient(self.eig_vec_estimate)
    # Eig value is v^\top M v, where v is eigen vector
    self.eig_val_estimate = tf.matmul(
        tf.transpose(self.stopped_eig_vec_estimate),
        self.dual_object.get_psd_product(self.stopped_eig_vec_estimate))
    # Penalizing negative of min eigen value because we want min eig value
    # to be positive
    self.total_objective = (
        self.dual_object.unconstrained_objective
        + 0.5 * tf.square(
            tf.maximum(-self.penalty_placeholder * self.eig_val_estimate, 0)))
    global_step = tf.Variable(0, trainable=False)
<<<<<<< HEAD
    # Set up learning rate as a placeholder
    self.learning_rate = tf.placeholder(tf.float32, shape=[])

    # Set up the optimizer
    if self.params['optimizer'] == 'adam':
      self.optimizer = tf.train.AdamOptimizer(learning_rate=self.learning_rate)
=======
    # Set up learning rate
    # Learning rate decays after every outer loop
    learning_rate = tf.train.exponential_decay(
        self.params['init_learning_rate'],
        global_step,
        self.params['inner_num_steps'],
        self.params['learning_rate_decay'],
        staircase=True)

    # Set up the optimizer
    if self.params['optimizer'] == 'adam':
      self.optimizer = tf.train.AdamOptimizer(learning_rate=learning_rate)
>>>>>>> 060c1d4c
    elif self.params['optimizer'] == 'adagrad':
      self.optimizer = tf.train.AdagradOptimizer(learning_rate=self.learning_rate)
    elif self.params['optimizer'] == 'momentum':
      self.optimizer = tf.train.MomentumOptimizer(
<<<<<<< HEAD
          learning_rate=self.learning_rate,
=======
          learning_rate=learning_rate,
>>>>>>> 060c1d4c
          momentum=self.params['momentum_parameter'],
          use_nesterov=True)
    else:
      self.optimizer = tf.train.GradientDescentOptimizer(
          learning_rate=self.learning_rate)

    # Write out the projection step
    self.train_step = self.optimizer.minimize(
        self.total_objective, global_step=global_step)
<<<<<<< HEAD

=======
    # All dual variables are positive
    with tf.control_dependencies([self.train_step]):
      self.proj_step = tf.group(
          [v.assign(tf.maximum(v, 0)) for v in tf.trainable_variables()])

    # Control dependencies ensures that train_step is executed first
    self.opt_one_step = self.proj_step
    # Run the initialization of all variables
    # TODO: do we need to do it here or can do outside of this class?
>>>>>>> 060c1d4c
    self.sess.run(tf.global_variables_initializer())

    # Projecting the dual variables
    proj_ops = []
    for i in range(self.dual_object.nn_params.num_hidden_layers + 1):
      # Lambda_pos ia non negative for switch indices,
      # Unconstrained for positive indices
      # Zero for negative indices
      proj_ops.append(self.dual_object.lambda_pos[i].assign(
          tf.multiply(self.dual_object.positive_indices[i],
                      self.dual_object.lambda_pos[i])+
          tf.multiply(self.dual_object.switch_indices[i],
                      tf.nn.relu(self.dual_object.lambda_pos[i]))))
      proj_ops.append(self.dual_object.lambda_neg[i].assign(
          tf.multiply(self.dual_object.negative_indices[i],
                      self.dual_object.lambda_neg[i])+
          tf.multiply(self.dual_object.switch_indices[i],
                      tf.nn.relu(self.dual_object.lambda_neg[i]))))
      # Lambda_quad is only non zero and positive for switch
      proj_ops.append(self.dual_object.lambda_quad[i].assign(
          tf.multiply(self.dual_object.switch_indices[i],
                      tf.nn.relu(self.dual_object.lambda_quad[i]))))
      # Lambda_lu is always non negative
      proj_ops.append(self.dual_object.lambda_lu[i].assign(
          tf.nn.relu(self.dual_object.lambda_lu[i])))

    self.proj_step = tf.group(proj_ops)

    # Create folder for saving stats if the folder is not None
    if (self.params.get('stats_folder') and
        not tf.gfile.IsDirectory(self.params['stats_folder'])):
      tf.gfile.MkDir(self.params['stats_folder'])
    self.current_scipy_eig_val = None

  def run_one_step(self, eig_init_vec_val, eig_num_iter_val, smooth_val,
<<<<<<< HEAD
                   penalty_val, learning_rate_val):
=======
                   penalty_val):
>>>>>>> 060c1d4c
    """Run one step of gradient descent for optimization.

    Args:
      eig_init_vec_val: Start value for eigen value computations
      eig_num_iter_val: Number of iterations to run for eigen computations
      smooth_val: Value of smoothness parameter
      penalty_val: Value of penalty for the current step
      learning_rate_val: Value of learning rate

    Returns:
     found_cert: True is negative certificate is found, False otherwise
    """
    # Project onto feasible set of dual variables
    if self.current_step % self.params['projection_steps'] == 0:
<<<<<<< HEAD
      current_certificate = self.projected_dual_object.compute_certificate()
=======
      current_certificate = self.sess.run(self.projected_dual_object.certificate)
>>>>>>> 060c1d4c
      tf.logging.info('Inner step: %d, current value of certificate: %f',
                      self.current_step, current_certificate)

      # Sometimes due to either overflow or instability in inverses,
      # the returned certificate is large and negative -- keeping a check
      if LOWER_CERT_BOUND < current_certificate < 0:
        tf.logging.info('Found certificate of robustness!')
        return True
    # Running step
    step_feed_dict = {self.eig_init_vec_placeholder: eig_init_vec_val,
                      self.eig_num_iter_placeholder: eig_num_iter_val,
                      self.smooth_placeholder: smooth_val,
                      self.penalty_placeholder: penalty_val,
                      self.learning_rate: learning_rate_val}

    if FLAGS.eig_type == 'SCIPY':
      current_eig_vector, self.current_eig_val_estimate = self.get_scipy_eig_vec(
          self.current_eig_val_estimate)
      step_feed_dict.update({
          self.eig_vec_estimate: current_eig_vector
      })

<<<<<<< HEAD
    self.sess.run(self.train_step, feed_dict=step_feed_dict)

    [
        _, self.current_eig_vec_val, self.current_eig_val_estimate
    ] = self.sess.run([
        self.proj_step,
        self.eig_vec_estimate,
=======
    [
        _, self.current_total_objective, self.current_unconstrained_objective,
        self.current_eig_vec_val, self.current_eig_val_estimate
    ] = self.sess.run([
        self.opt_one_step, self.total_objective,
        self.dual_object.unconstrained_objective, self.eig_vec_estimate,
>>>>>>> 060c1d4c
        self.eig_val_estimate
    ], feed_dict=step_feed_dict)

    if self.current_step % self.params['print_stats_steps'] == 0:
<<<<<<< HEAD
      [self.current_total_objective, self.current_unconstrained_objective,
       self.current_eig_vec_val,
       self.current_eig_val_estimate,
       self.current_nu] = self.sess.run(
           [self.total_objective,
            self.dual_object.unconstrained_objective,
            self.eig_vec_estimate,
            self.eig_val_estimate,
            self.dual_object.nu], feed_dict=step_feed_dict)
      # To reset the scipy_eig value estimate in case it has diverged
      if(not self.current_scipy_eig_val or self.current_step % 1000 == 0):
        print("Computing full scipy value")
        self.current_eig_vec_val, self.current_scipy_eig_val = self.get_scipy_eig_vec(None)
      else:
        self.current_eig_vec_val, self.current_scipy_eig_val = self.get_scipy_eig_vec(self.current_scipy_eig_val - 0.1)

=======
>>>>>>> 060c1d4c
      stats = {
          'total_objective':
              float(self.current_total_objective),
          'unconstrained_objective':
              float(self.current_unconstrained_objective),
          'min_eig_val_estimate':
              float(self.current_eig_val_estimate)
      }
      tf.logging.debug('Current inner step: %d, optimization stats: %s',
                       self.current_step, stats)
      if self.params['stats_folder'] is not None:
        stats = json.dumps(stats)
        filename = os.path.join(self.params['stats_folder'],
                                str(self.current_step) + '.json')
        with tf.gfile.Open(filename) as file_f:
          file_f.write(stats)
    return False

  def run_optimization(self):
    """Run the optimization, call run_one_step with suitable placeholders.

    Returns:
      True if certificate is found
      False otherwise
    """
    penalty_val = self.params['init_penalty']
    # Don't use smoothing initially - very inaccurate for large dimension
    self.smooth_on = False
    smooth_val = 0
    learning_rate_val = self.params['init_learning_rate']
    self.current_outer_step = 1


    while self.current_outer_step <= self.params['outer_num_steps']:
      tf.logging.info('Running outer step %d with penalty %f',
                      self.current_outer_step, penalty_val)
      # Running inner loop of optimization with current_smooth_val,
      # current_penalty as smoothness parameters and penalty respectively
      self.current_step = 0
      # Run first step with random eig initialization and large number of steps
      found_cert = self.run_one_step(
          np.random.random(size=(1 + self.dual_object.dual_index[-1], 1)),
<<<<<<< HEAD
          self.params['large_eig_num_steps'], smooth_val, penalty_val, learning_rate_val)
=======
          self.params['large_eig_num_steps'], smooth_val, penalty_val)
>>>>>>> 060c1d4c
      if found_cert:
        return True
      while self.current_step < self.params['inner_num_steps']:
        self.current_step = self.current_step + 1
        found_cert = self.run_one_step(self.current_eig_vec_val,
                                       self.params['small_eig_num_steps'],
<<<<<<< HEAD
                                       smooth_val, penalty_val,
                                       learning_rate_val)
        if found_cert:
          return -1
      # Update penalty only if it looks like current objective is optimizes
      if self.current_total_objective < -0.1:
        penalty_val = penalty_val * self.params['beta']
        learning_rate_val = learning_rate_val*self.params['learning_rate_decay']
=======
                                       smooth_val, penalty_val)
        if found_cert:
          return -1
      # Update penalty only if it looks like current objective is optimizes
      if self.current_total_objective < -0.2:
        penalty_val = penalty_val * self.params['beta']
>>>>>>> 060c1d4c
      else:
        # To get more accurate gradient estimate
        self.params['small_eig_num_steps'] = (
            1.5 * self.params['small_eig_num_steps'])

      # If eigen values seem small enough, turn on smoothing
      # useful only when performing full eigen decomposition
      if np.abs(self.current_eig_val_estimate) < 0.01:
        smooth_val = self.params['smoothness_parameter']
      self.current_outer_step = self.current_outer_step + 1
    return False<|MERGE_RESOLUTION|>--- conflicted
+++ resolved
@@ -12,12 +12,9 @@
 from tensorflow.contrib import autograph
 from cleverhans.experimental.certification import utils
 from cleverhans.experimental.certification import dual_formulation
-<<<<<<< HEAD
 
 flags = tf.app.flags
 FLAGS = flags.FLAGS
-=======
->>>>>>> 060c1d4c
 
 # Bound on lowest value of certificate to check for numerical errors
 LOWER_CERT_BOUND = -10.0
@@ -28,7 +25,6 @@
 
   def __init__(self, dual_formulation_object, sess, optimization_params):
     """Initialize the class variables.
-
     Args:
       dual_formulation_object: Instance of DualFormulation that contains the
         dual variables and objective
@@ -62,7 +58,6 @@
   def project_dual(self):
     """Function to create variables for the projected dual object.
     Function that projects the input dual variables onto the feasible set.
-
     Returns:
       projected_dual: Feasible dual solution corresponding to current dual
     """
@@ -140,90 +135,6 @@
         self.dual_object.input_maxval, self.dual_object.epsilon)
     return projected_dual_object
 
-    # Create graph for optimization
-    self.prepare_for_optimization()
-
-  def project_dual(self):
-    """Function to create variables for the projected dual object.
-    Function that projects the input dual variables onto the feasible set.
-
-    Returns:
-      projected_dual: Feasible dual solution corresponding to current dual
-    """
-    # TODO: consider whether we can use shallow copy of the lists without
-    # using tf.identity
-    projected_lambda_pos = [tf.identity(x) for x in self.dual_object.lambda_pos]
-    projected_lambda_neg = [tf.identity(x) for x in self.dual_object.lambda_neg]
-    projected_lambda_quad = [
-        tf.identity(x) for x in self.dual_object.lambda_quad
-    ]
-    projected_lambda_lu = [tf.identity(x) for x in self.dual_object.lambda_lu]
-    projected_nu = tf.identity(self.dual_object.nu)
-
-    # TODO: get rid of the special case for one hidden layer
-    # Different projection for 1 hidden layer
-    if self.dual_object.nn_params.num_hidden_layers == 1:
-      # Creating equivalent PSD matrix for H by Schur complements
-      diag_entries = 0.5*tf.divide(
-          tf.square(self.dual_object.lambda_quad[self.dual_object.nn_params.num_hidden_layers]),
-          (self.dual_object.lambda_quad[self.dual_object.nn_params.num_hidden_layers] +
-           self.dual_object.lambda_lu[self.dual_object.nn_params.num_hidden_layers]))
-      # If lambda_quad[i], lambda_lu[i] are 0, entry is NaN currently,
-      # but we want to set that to 0
-      diag_entries = tf.where(
-          tf.is_nan(diag_entries), tf.zeros_like(diag_entries), diag_entries)
-      last_layer_weights = self.dual_object.nn_params.weights[
-          self.dual_object.nn_params.num_hidden_layers - 1]
-      matrix = tf.matmul(
-          tf.matmul(tf.transpose(last_layer_weights),
-                    utils.diag(diag_entries)),
-          last_layer_weights)
-      new_matrix = utils.diag(2 * self.dual_object.lambda_lu[
-          self.dual_object.nn_params.num_hidden_layers - 1]) - matrix
-      # Making symmetric
-      new_matrix = 0.5 * (new_matrix + tf.transpose(new_matrix))
-      eig_vals = tf.self_adjoint_eigvals(new_matrix)
-      min_eig = tf.reduce_min(eig_vals)
-      # If min_eig is positive, already feasible, so don't add
-      # Otherwise add to make PSD [1E-6 is for ensuring strictly PSD (useful
-      # while inverting)
-      projected_lambda_lu[0] = (
-          projected_lambda_lu[0] + 0.5 * tf.maximum(-min_eig, 0) + 1E-6)
-
-    else:
-      # Minimum eigen value of H
-      # TODO: Write this in terms of matrix multiply
-      # matrix H is a submatrix of M, thus we just need to extend existing code
-      # for computing matrix-vector product (see get_psd_product function).
-      # Then use the same trick to compute smallest eigenvalue.
-      eig_vals = tf.self_adjoint_eigvals(self.dual_object.matrix_h)
-      min_eig = tf.reduce_min(eig_vals)
-
-      for i in range(self.dual_object.nn_params.num_hidden_layers + 1):
-        # Since lambda_lu appears only in diagonal terms, can subtract to
-        # make PSD and feasible
-        projected_lambda_lu[i] = (
-            projected_lambda_lu[i] + 0.5 * tf.maximum(-min_eig, 0) + 1E-6)
-        # Adjusting lambda_neg wherever possible so that lambda_neg + lambda_lu
-        # remains close to unchanged
-        # projected_lambda_neg[i] = tf.maximum(0.0, projected_lambda_neg[i] +
-        #                                     (0.5*min_eig - 1E-6)*
-        #                                     (self.lower[i] + self.upper[i]))
-
-    projected_dual_var = {
-        'lambda_pos': projected_lambda_pos,
-        'lambda_neg': projected_lambda_neg,
-        'lambda_lu': projected_lambda_lu,
-        'lambda_quad': projected_lambda_quad,
-        'nu': projected_nu
-    }
-    projected_dual_object = dual_formulation.DualFormulation(
-        projected_dual_var, self.dual_object.nn_params,
-        self.dual_object.test_input, self.dual_object.true_class,
-        self.dual_object.adv_class, self.dual_object.input_minval,
-        self.dual_object.input_maxval, self.dual_object.epsilon)
-    return projected_dual_object
-
   def tf_min_eig_vec(self):
     """Function for min eigen vector using tf's full eigen decomposition."""
     # Full eigen decomposition requires the explicit psd matrix M
@@ -251,10 +162,8 @@
 
   def get_min_eig_vec_proxy(self, use_tf_eig=False):
     """Computes the min eigen value and corresponding vector of matrix M.
-
     Args:
       use_tf_eig: Whether to use tf's default full eigen decomposition
-
     Returns:
       eig_vec: Minimum absolute eigen value
       eig_val: Corresponding eigen vector
@@ -280,7 +189,6 @@
         vector_prod_fn=_vector_prod_fn)
     return estimated_eigen_vector
 
-<<<<<<< HEAD
   def get_scipy_eig_vec(self, eig_val_estimate=None):
     matrix_m = self.sess.run(self.dual_object.matrix_m)
     if eig_val_estimate:
@@ -297,12 +205,6 @@
       self.eig_vec_estimate = self.get_min_eig_vec_proxy()
     else:
       self.eig_vec_estimate = tf.placeholder(tf.float32, shape=(self.dual_object.matrix_m_dimension, 1))
-=======
-  def prepare_for_optimization(self):
-    """Create tensorflow op for running one step of descent."""
-
-    self.eig_vec_estimate = self.get_min_eig_vec_proxy()
->>>>>>> 060c1d4c
     self.stopped_eig_vec_estimate = tf.stop_gradient(self.eig_vec_estimate)
     # Eig value is v^\top M v, where v is eigen vector
     self.eig_val_estimate = tf.matmul(
@@ -315,36 +217,17 @@
         + 0.5 * tf.square(
             tf.maximum(-self.penalty_placeholder * self.eig_val_estimate, 0)))
     global_step = tf.Variable(0, trainable=False)
-<<<<<<< HEAD
     # Set up learning rate as a placeholder
     self.learning_rate = tf.placeholder(tf.float32, shape=[])
 
     # Set up the optimizer
     if self.params['optimizer'] == 'adam':
       self.optimizer = tf.train.AdamOptimizer(learning_rate=self.learning_rate)
-=======
-    # Set up learning rate
-    # Learning rate decays after every outer loop
-    learning_rate = tf.train.exponential_decay(
-        self.params['init_learning_rate'],
-        global_step,
-        self.params['inner_num_steps'],
-        self.params['learning_rate_decay'],
-        staircase=True)
-
-    # Set up the optimizer
-    if self.params['optimizer'] == 'adam':
-      self.optimizer = tf.train.AdamOptimizer(learning_rate=learning_rate)
->>>>>>> 060c1d4c
     elif self.params['optimizer'] == 'adagrad':
       self.optimizer = tf.train.AdagradOptimizer(learning_rate=self.learning_rate)
     elif self.params['optimizer'] == 'momentum':
       self.optimizer = tf.train.MomentumOptimizer(
-<<<<<<< HEAD
           learning_rate=self.learning_rate,
-=======
-          learning_rate=learning_rate,
->>>>>>> 060c1d4c
           momentum=self.params['momentum_parameter'],
           use_nesterov=True)
     else:
@@ -354,19 +237,7 @@
     # Write out the projection step
     self.train_step = self.optimizer.minimize(
         self.total_objective, global_step=global_step)
-<<<<<<< HEAD
-
-=======
-    # All dual variables are positive
-    with tf.control_dependencies([self.train_step]):
-      self.proj_step = tf.group(
-          [v.assign(tf.maximum(v, 0)) for v in tf.trainable_variables()])
-
-    # Control dependencies ensures that train_step is executed first
-    self.opt_one_step = self.proj_step
-    # Run the initialization of all variables
-    # TODO: do we need to do it here or can do outside of this class?
->>>>>>> 060c1d4c
+
     self.sess.run(tf.global_variables_initializer())
 
     # Projecting the dual variables
@@ -402,30 +273,20 @@
     self.current_scipy_eig_val = None
 
   def run_one_step(self, eig_init_vec_val, eig_num_iter_val, smooth_val,
-<<<<<<< HEAD
                    penalty_val, learning_rate_val):
-=======
-                   penalty_val):
->>>>>>> 060c1d4c
     """Run one step of gradient descent for optimization.
-
     Args:
       eig_init_vec_val: Start value for eigen value computations
       eig_num_iter_val: Number of iterations to run for eigen computations
       smooth_val: Value of smoothness parameter
       penalty_val: Value of penalty for the current step
       learning_rate_val: Value of learning rate
-
     Returns:
      found_cert: True is negative certificate is found, False otherwise
     """
     # Project onto feasible set of dual variables
     if self.current_step % self.params['projection_steps'] == 0:
-<<<<<<< HEAD
       current_certificate = self.projected_dual_object.compute_certificate()
-=======
-      current_certificate = self.sess.run(self.projected_dual_object.certificate)
->>>>>>> 060c1d4c
       tf.logging.info('Inner step: %d, current value of certificate: %f',
                       self.current_step, current_certificate)
 
@@ -448,7 +309,6 @@
           self.eig_vec_estimate: current_eig_vector
       })
 
-<<<<<<< HEAD
     self.sess.run(self.train_step, feed_dict=step_feed_dict)
 
     [
@@ -456,19 +316,10 @@
     ] = self.sess.run([
         self.proj_step,
         self.eig_vec_estimate,
-=======
-    [
-        _, self.current_total_objective, self.current_unconstrained_objective,
-        self.current_eig_vec_val, self.current_eig_val_estimate
-    ] = self.sess.run([
-        self.opt_one_step, self.total_objective,
-        self.dual_object.unconstrained_objective, self.eig_vec_estimate,
->>>>>>> 060c1d4c
         self.eig_val_estimate
     ], feed_dict=step_feed_dict)
 
     if self.current_step % self.params['print_stats_steps'] == 0:
-<<<<<<< HEAD
       [self.current_total_objective, self.current_unconstrained_objective,
        self.current_eig_vec_val,
        self.current_eig_val_estimate,
@@ -485,8 +336,6 @@
       else:
         self.current_eig_vec_val, self.current_scipy_eig_val = self.get_scipy_eig_vec(self.current_scipy_eig_val - 0.1)
 
-=======
->>>>>>> 060c1d4c
       stats = {
           'total_objective':
               float(self.current_total_objective),
@@ -507,7 +356,6 @@
 
   def run_optimization(self):
     """Run the optimization, call run_one_step with suitable placeholders.
-
     Returns:
       True if certificate is found
       False otherwise
@@ -529,18 +377,13 @@
       # Run first step with random eig initialization and large number of steps
       found_cert = self.run_one_step(
           np.random.random(size=(1 + self.dual_object.dual_index[-1], 1)),
-<<<<<<< HEAD
           self.params['large_eig_num_steps'], smooth_val, penalty_val, learning_rate_val)
-=======
-          self.params['large_eig_num_steps'], smooth_val, penalty_val)
->>>>>>> 060c1d4c
       if found_cert:
         return True
       while self.current_step < self.params['inner_num_steps']:
         self.current_step = self.current_step + 1
         found_cert = self.run_one_step(self.current_eig_vec_val,
                                        self.params['small_eig_num_steps'],
-<<<<<<< HEAD
                                        smooth_val, penalty_val,
                                        learning_rate_val)
         if found_cert:
@@ -549,14 +392,6 @@
       if self.current_total_objective < -0.1:
         penalty_val = penalty_val * self.params['beta']
         learning_rate_val = learning_rate_val*self.params['learning_rate_decay']
-=======
-                                       smooth_val, penalty_val)
-        if found_cert:
-          return -1
-      # Update penalty only if it looks like current objective is optimizes
-      if self.current_total_objective < -0.2:
-        penalty_val = penalty_val * self.params['beta']
->>>>>>> 060c1d4c
       else:
         # To get more accurate gradient estimate
         self.params['small_eig_num_steps'] = (
