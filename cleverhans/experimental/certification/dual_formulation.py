"""Code with dual formulation for certification problem."""
# pylint: disable=missing-docstring
from __future__ import absolute_import
from __future__ import division
from __future__ import print_function

import tensorflow as tf
from tensorflow.contrib import autograph
import numpy as np

from cleverhans.experimental.certification import utils

flags = tf.app.flags
FLAGS = flags.FLAGS

# Tolerance value for eigenvalue computation
TOL = 1E-3

# Bound on lowest value of certificate to check for numerical errors
LOWER_CERT_BOUND = -5.0


class DualFormulation(object):
  """DualFormulation is a class that creates the dual objective function
  and access to matrix vector products for the matrix that is constrained
  to be Positive semidefinite
  """

  def __init__(self, sess, dual_var, neural_net_param_object, test_input, true_class,
               adv_class, input_minval, input_maxval, epsilon,
               lzs_params={'min_iter': 5, 'max_iter': 50}):
    """Initializes dual formulation class.

    Args:
      sess: Tensorflow session
      dual_var: dictionary of dual variables containing a) lambda_pos
        b) lambda_neg, c) lambda_quad, d) lambda_lu
      neural_net_param_object: NeuralNetParam object created for the network
        under consideration
      test_input: clean example to certify around
      true_class: the class label of the test input
      adv_class: the label that the adversary tried to perturb input to
      input_minval: minimum value of valid input range
      input_maxval: maximum value of valid input range
      epsilon: Size of the perturbation (scaled for [0, 1] input)
      lzs_params: Parameters for Lanczos algorithm (dictionary) in the form:
        {
          'min_iter': 5
          'max_iter': 50
        }
    """
    self.sess = sess
    self.nn_params = neural_net_param_object
    self.test_input = tf.convert_to_tensor(test_input, dtype=tf.float32)
    self.true_class = true_class
    self.adv_class = adv_class
    self.input_minval = tf.convert_to_tensor(input_minval, dtype=tf.float32)
    self.input_maxval = tf.convert_to_tensor(input_maxval, dtype=tf.float32)
    self.epsilon = tf.convert_to_tensor(epsilon, dtype=tf.float32)
    self.lzs_params = lzs_params
    self.final_linear = (self.nn_params.final_weights[adv_class, :]
                         - self.nn_params.final_weights[true_class, :])
    self.final_linear = tf.reshape(
        self.final_linear, shape=[tf.size(self.final_linear), 1])
    self.final_constant = (self.nn_params.final_bias[adv_class]
                           - self.nn_params.final_bias[true_class])

    # Computing lower and upper bounds
    # Note that lower and upper are of size nn_params.num_hidden_layers + 1
    self.lower = []
    self.upper = []

    # Also computing pre activation lower and upper bounds
    # to compute always-off and always-on units
    self.pre_lower = []
    self.pre_upper = []

    # Initializing at the input layer with \ell_\infty constraints
    self.lower.append(
        tf.maximum(self.test_input - self.epsilon, self.input_minval))
    self.upper.append(
        tf.minimum(self.test_input + self.epsilon, self.input_maxval))
    self.pre_lower.append(self.lower[0])
    self.pre_upper.append(self.upper[0])

    for i in range(0, self.nn_params.num_hidden_layers):
      lo_plus_up = self.nn_params.forward_pass(self.lower[i] + self.upper[i], i)
      lo_minus_up = self.nn_params.forward_pass(self.lower[i] - self.upper[i], i, is_abs=True)
      up_minus_lo = self.nn_params.forward_pass(self.upper[i] - self.lower[i], i, is_abs=True)
      current_lower = 0.5 * (lo_plus_up + lo_minus_up + self.nn_params.biases[i])
      current_upper = 0.5 * (lo_plus_up + up_minus_lo + self.nn_params.biases[i])
      self.pre_lower.append(current_lower)
      self.pre_upper.append(current_upper)
      self.lower.append(tf.nn.relu(current_lower))
      self.upper.append(tf.nn.relu(current_upper))

    # Run lower and upper because they don't change
    self.pre_lower = self.sess.run(self.pre_lower)
    self.pre_upper = self.sess.run(self.pre_upper)
    self.lower = self.sess.run(self.lower)
    self.upper = self.sess.run(self.upper)

    # Using the preactivation lower and upper bounds
    # to compute the linear regions
    self.positive_indices = []
    self.negative_indices = []
    self.switch_indices = []

    for i in range(0, self.nn_params.num_hidden_layers + 1):
      # Positive index = 1 if the ReLU is always "on"
      self.positive_indices.append(np.asarray(self.pre_lower[i] >= 0, dtype=np.float32))
      # Negative index = 1 if the ReLU is always off
      self.negative_indices.append(np.asarray(self.pre_upper[i] <= 0, dtype=np.float32))
      # Switch index = 1 if the ReLU could be either on or off
      self.switch_indices.append(np.asarray(
          np.multiply(self.pre_lower[i], self.pre_upper[i]) < 0, dtype=np.float32))

    # Computing the optimization terms
    self.lambda_pos = [x for x in dual_var['lambda_pos']]
    self.lambda_neg = [x for x in dual_var['lambda_neg']]
    self.lambda_quad = [x for x in dual_var['lambda_quad']]
    self.lambda_lu = [x for x in dual_var['lambda_lu']]
    self.nu = dual_var['nu']
    self.vector_g = None
    self.scalar_f = None
    self.matrix_h = None
    self.matrix_m = None
    self.matrix_m_dimension = 1 + np.sum(self.nn_params.sizes)

    # The primal vector in the SDP can be thought of as [layer_1, layer_2..]
    # In this concatenated version, dual_index[i] that marks the start
    # of layer_i
    # This is useful while computing implicit products with matrix H
    self.dual_index = [0]
    for i in range(self.nn_params.num_hidden_layers + 1):
      self.dual_index.append(self.dual_index[-1] + self.nn_params.sizes[i])

    # Construct objectives, matrices, and certificate
    self.set_differentiable_objective()
    if not self.nn_params.has_conv:
      self.get_full_psd_matrix()

    # Setup Lanczos functionality for compute certificate
    self.construct_lanczos_params()

  def construct_lanczos_params(self):
    """Computes matrices T and V using the Lanczos algorithm.

    Args:
      k: number of iterations and dimensionality of the tridiagonal matrix
    Returns:
      eig_vec: eigen vector corresponding to min eigenvalue
    """
    # Using autograph to automatically handle
    # the control flow of minimum_eigen_vector
    self.min_eigen_vec = autograph.to_graph(utils.lanczos_decomp)

    def _m_vector_prod_fn(x):
      return self.get_psd_product(x)
    def _h_vector_prod_fn(x):
      return self.get_h_product(x)

    # Construct nodes for computing eigenvalue of M
    self.alpha_m, self.beta_m, self.Q_m = self.min_eigen_vec(_m_vector_prod_fn,
                                                             0,
                                                             self.matrix_m_dimension,
                                                             self.lzs_params['min_iter'])

    self.eig_max_placeholder = tf.placeholder(tf.float32, shape=[])
    self.alpha_m_hat, self.beta_m_hat, self.Q_m_hat = self.min_eigen_vec(_m_vector_prod_fn,
                                                                         self.eig_max_placeholder,
                                                                         self.matrix_m_dimension,
                                                                         self.lzs_params['max_iter'])

    # Construct nodes for computing eigenvalue of H
    self.alpha_h, self.beta_h, self.Q_h = self.min_eigen_vec(_h_vector_prod_fn,
                                                             0,
                                                             self.matrix_m_dimension-1,
                                                             self.lzs_params['max_iter'])

    self.alpha_h_hat, self.beta_h_hat, self.Q_h_hat = self.min_eigen_vec(_h_vector_prod_fn,
                                                                         self.eig_max_placeholder,
                                                                         self.matrix_m_dimension-1,
                                                                         self.lzs_params['max_iter'])

  def set_differentiable_objective(self):
    """Function that constructs minimization objective from dual variables."""
    # Checking if graphs are already created
    if self.vector_g is not None:
      return

    # Computing the scalar term
    bias_sum = 0
    for i in range(0, self.nn_params.num_hidden_layers):
      bias_sum = bias_sum + tf.reduce_sum(
          tf.multiply(self.nn_params.biases[i], self.lambda_pos[i + 1]))
    lu_sum = 0
    for i in range(0, self.nn_params.num_hidden_layers + 1):
      lu_sum = lu_sum + tf.reduce_sum(
          tf.multiply(tf.multiply(self.lower[i], self.upper[i]),
                      self.lambda_lu[i]))

    self.scalar_f = -bias_sum - lu_sum + self.final_constant

    # Computing the vector term
    g_rows = []
    for i in range(0, self.nn_params.num_hidden_layers):
      if i > 0:
        current_row = (self.lambda_neg[i] + self.lambda_pos[i] -
                       self.nn_params.forward_pass(self.lambda_pos[i+1],
                                                   i, is_transpose=True) +
                       tf.multiply(self.lower[i]+self.upper[i],
                                   self.lambda_lu[i]) +
                       tf.multiply(self.lambda_quad[i],
                                   self.nn_params.biases[i-1]))
      else:
        current_row = (-self.nn_params.forward_pass(self.lambda_pos[i+1],
                                                    i, is_transpose=True)
                       + tf.multiply(self.lower[i]+self.upper[i],
                                     self.lambda_lu[i]))
      g_rows.append(current_row)

    # Term for final linear term
    g_rows.append((self.lambda_pos[self.nn_params.num_hidden_layers] +
                   self.lambda_neg[self.nn_params.num_hidden_layers] +
                   self.final_linear +
                   tf.multiply((self.lower[self.nn_params.num_hidden_layers]+
                                self.upper[self.nn_params.num_hidden_layers]),
                               self.lambda_lu[self.nn_params.num_hidden_layers])
                   + tf.multiply(
                       self.lambda_quad[self.nn_params.num_hidden_layers],
                       self.nn_params.biases[
                           self.nn_params.num_hidden_layers-1])))
    self.vector_g = tf.concat(g_rows, axis=0)
    self.unconstrained_objective = self.scalar_f + 0.5 * self.nu

  def get_h_product(self, vector):
    """Function that provides matrix product interface with PSD matrix.

    Args:
      vector: the vector to be multiplied with matrix H

    Returns:
      result_product: Matrix product of H and vector
    """
    # Computing the product of matrix_h with beta (input vector)
    # At first layer, h is simply diagonal
    beta = vector
    h_beta_rows = []
    for i in range(self.nn_params.num_hidden_layers):
      # Split beta of this block into [gamma, delta]
      gamma = beta[self.dual_index[i]:self.dual_index[i + 1]]
      delta = beta[self.dual_index[i + 1]:self.dual_index[i + 2]]

      # Expanding the product with diagonal matrices
      if i == 0:
        h_beta_rows.append(
            tf.multiply(2 * self.lambda_lu[i], gamma) -
            self.nn_params.forward_pass(
                tf.multiply(self.lambda_quad[i + 1], delta),
                i,
                is_transpose=True))
      else:
        h_beta_rows[i] = (h_beta_rows[i] +
                          tf.multiply(self.lambda_quad[i] +
                                      self.lambda_lu[i], gamma) -
                          self.nn_params.forward_pass(
                              tf.multiply(self.lambda_quad[i+1], delta),
                              i, is_transpose=True))

      new_row = (
          tf.multiply(self.lambda_quad[i + 1] + self.lambda_lu[i + 1], delta) -
          tf.multiply(self.lambda_quad[i + 1],
                      self.nn_params.forward_pass(gamma, i)))
      h_beta_rows.append(new_row)

    # Last boundary case
    h_beta_rows[self.nn_params.num_hidden_layers] = (
        h_beta_rows[self.nn_params.num_hidden_layers] +
        tf.multiply((self.lambda_quad[self.nn_params.num_hidden_layers] +
                     self.lambda_lu[self.nn_params.num_hidden_layers]),
                    delta))

    h_beta = tf.concat(h_beta_rows, axis=0)
    return h_beta

  def get_psd_product(self, vector):
    """Function that provides matrix product interface with PSD matrix.

    Args:
      vector: the vector to be multiplied with matrix M

    Returns:
      result_product: Matrix product of M and vector
    """
    # For convenience, think of x as [\alpha, \beta]
    alpha = tf.reshape(vector[0], shape=[1, 1])
    beta = vector[1:]
    # Computing the product of matrix_h with beta part of vector
    # At first layer, h is simply diagonal
    h_beta = self.get_h_product(beta)

    # Constructing final result using vector_g
    result = tf.concat(
        [
            alpha * self.nu + tf.reduce_sum(tf.multiply(beta, self.vector_g)),
            tf.multiply(alpha, self.vector_g) + h_beta
        ],
        axis=0)
    return result

  def get_full_psd_matrix(self):
    """Function that returns the tf graph corresponding to the entire matrix M.

    Returns:
      matrix_h: unrolled version of tf matrix corresponding to H
      matrix_m: unrolled tf matrix corresponding to M
    """
    if self.matrix_m is not None:
      return self.matrix_h, self.matrix_m

    # Computing the matrix term
    h_columns = []
    for i in range(self.nn_params.num_hidden_layers + 1):
      current_col_elems = []
      for j in range(i):
        current_col_elems.append(
            tf.zeros([self.nn_params.sizes[j], self.nn_params.sizes[i]]))

    # For the first layer, there is no relu constraint
      if i == 0:
        current_col_elems.append(utils.diag(self.lambda_lu[i]))
      else:
        current_col_elems.append(
            utils.diag(self.lambda_lu[i] + self.lambda_quad[i]))
      if i < self.nn_params.num_hidden_layers:
        current_col_elems.append(tf.matmul(
            utils.diag(-1 * self.lambda_quad[i + 1]),
            self.nn_params.weights[i]))
      for j in range(i + 2, self.nn_params.num_hidden_layers + 1):
        current_col_elems.append(
            tf.zeros([self.nn_params.sizes[j], self.nn_params.sizes[i]]))
      current_column = tf.concat(current_col_elems, 0)
      h_columns.append(current_column)

    self.matrix_h = tf.concat(h_columns, 1)
    self.matrix_h = (self.matrix_h + tf.transpose(self.matrix_h))

    self.matrix_m = tf.concat(
        [
            tf.concat([self.nu, tf.transpose(self.vector_g)], axis=1),
            tf.concat([self.vector_g, self.matrix_h], axis=1)
        ],
        axis=0)
    return self.matrix_h, self.matrix_m

  def make_M_psd(self):
    """Run binary search to find a value for nu that makes M PSD

    Args:
      feed_dict: dictionary of updated lambda variables to feed into M
    Returns:
      new_nu: new value of nu
    """
    original_nu = self.sess.run(self.nu)
    _, min_eig_val_m = self.get_lanczos_eig()

    lower_nu = original_nu
    upper_nu = original_nu
    num_iter = 0

    # Find an upper bound on nu
    while min_eig_val_m - TOL < 0:
      if num_iter >= 15:
        break
      num_iter += 1
      upper_nu *= 1.1
      self.sess.run(tf.assign(self.nu, upper_nu))
      _, min_eig_val_m = self.get_lanczos_eig()

    final_nu = upper_nu

    # Perform binary search to find best value of nu
    while lower_nu <= upper_nu:
      if num_iter >= 25:
        final_nu = upper_nu
        self.sess.run(tf.assign(self.nu, final_nu))
        break
      num_iter += 1
      mid_nu = (lower_nu + upper_nu) / 2
      self.sess.run(tf.assign(self.nu, mid_nu))
      _, min_eig_val_m = self.get_lanczos_eig()
      if min_eig_val_m - TOL < 0:
        lower_nu = mid_nu
      else:
        upper_nu = mid_nu

    # Add 0.05 to final nu to account for numerical instability
    return original_nu, final_nu + 0.05

  def get_lanczos_eig(self, M=True):
    """Computes the min eigen value and corresponding vector of matrix M or H
    using the Lanczos algorithm.

    Returns:
      min_eig_vec: Corresponding eigen vector to min eig val
      eig_val: Minimum eigen value
    """
    alpha, beta = self.alpha_m, self.beta_m
    alpha_hat, beta_hat, Q_hat = self.alpha_m_hat, self.beta_m_hat, self.Q_m_hat

    if not M:
      alpha, beta = self.alpha_h, self.beta_h
      alpha_hat, beta_hat, Q_hat = self.alpha_h_hat, self.beta_h_hat, self.Q_h_hat

    alpha, beta = self.sess.run([alpha, beta])
    # Compute max eig of tridiagonal matrix
    max_eig_1, _, _, _ = utils.eigen_tridiagonal(alpha, beta[1:len(alpha)])
    feed_dict = {self.eig_max_placeholder: max_eig_1}

    # M_hat = M - max_eig * M. Compute max eig of resulting tridiagonal matrix
    alpha_hat, beta_hat, Q_hat = self.sess.run([alpha_hat, beta_hat, Q_hat], feed_dict=feed_dict)
    Q_hat = Q_hat[:,1:-1]
    max_eig, max_vec, _, _ = utils.eigen_tridiagonal(alpha_hat, beta_hat[1:len(alpha_hat)])
    eig_val = max_eig + max_eig_1

    # Multiply by V_hat to get the eigenvector for M
    if M:
      return np.matmul(Q_hat, max_vec).reshape((self.matrix_m_dimension, 1)), eig_val

    return np.matmul(Q_hat, max_vec).reshape((self.matrix_m_dimension - 1, 1)), eig_val

  def compute_certificate(self, current_step):
    """ Function to compute the certificate based either current value
    or dual variables loaded from dual folder """
    lambda_neg_val = self.sess.run(self.lambda_neg)
    lambda_lu_val = self.sess.run(self.lambda_lu)

<<<<<<< HEAD
    _, min_eig_val_h = self.get_lanczos_eig(M=False)
=======
    input_vector_h = tf.placeholder(tf.float32, shape=(self.matrix_m_dimension - 1, 1))
    output_vector_h = self.get_h_product(input_vector_h)

    def np_vector_prod_fn_h(np_vector):
      np_vector = np.reshape(np_vector, [-1, 1])
      output_np_vector = self.sess.run(output_vector_h, feed_dict={input_vector_h:np_vector})
      return output_np_vector
    linear_operator_h = LinearOperator((self.matrix_m_dimension - 1,
                                        self.matrix_m_dimension - 1),
                                       matvec=np_vector_prod_fn_h)
    # Performing shift invert scipy operation when eig val estimate is available
    min_eig_val_h, _ = eigs(linear_operator_h,
                            k=1, which='SR', tol=TOL)

    # It's likely that the approximation is off by the tolerance value,
    # so we shift it back
    min_eig_val_h = np.real(min_eig_val_h) - TOL

    dual_feed_dict = {}
>>>>>>> 3d4c285b

    new_lambda_lu_val = [np.copy(x) for x in lambda_lu_val]
    new_lambda_neg_val = [np.copy(x) for x in lambda_neg_val]

    for i in range(self.nn_params.num_hidden_layers + 1):
      # Making H PSD
      new_lambda_lu_val[i] = lambda_lu_val[i] + 0.5*np.maximum(-min_eig_val_h, 0) + TOL
      # Adjusting the value of \lambda_neg to make change in g small
      new_lambda_neg_val[i] = lambda_neg_val[i] + np.multiply((self.lower[i] + self.upper[i]),
                                                              (lambda_lu_val[i] -
                                                               new_lambda_lu_val[i]))
      new_lambda_neg_val[i] = (np.multiply(self.negative_indices[i],
                                           new_lambda_neg_val[i]) +
                               np.multiply(self.switch_indices[i],
                                           np.maximum(new_lambda_neg_val[i], 0)))

    # Assign new lambda
    self.sess.run([tf.assign(var, val) for var, val in zip(self.lambda_lu, new_lambda_lu_val)])
    self.sess.run([tf.assign(var, val) for var, val in zip(self.lambda_neg, new_lambda_neg_val)])

    # Make matrix M PSD
    scalar_f = self.sess.run(self.scalar_f)
    old_nu, second_term = self.make_M_psd()

    computed_certificate = scalar_f + 0.5*(second_term)

    tf.logging.info('Inner step: %d, current value of certificate: %f',
                    current_step, computed_certificate)

    # Sometimes due to either overflow or instability in inverses,
    # the returned certificate is large and negative -- keeping a check
    if LOWER_CERT_BOUND < computed_certificate < -1:
      _, min_eig_val_m = self.get_lanczos_eig()
      if min_eig_val_m - TOL > 0:
        tf.logging.info('Found certificate of robustness!')
        return True

    # Reset values of the variables to their original values before projection
    self.sess.run([tf.assign(var, val) for var, val in zip(self.lambda_lu, lambda_lu_val)])
    self.sess.run([tf.assign(var, val) for var, val in zip(self.lambda_neg, lambda_neg_val)])
    self.sess.run(tf.assign(self.nu, old_nu))

    return False<|MERGE_RESOLUTION|>--- conflicted
+++ resolved
@@ -415,13 +415,12 @@
 
     alpha, beta = self.sess.run([alpha, beta])
     # Compute max eig of tridiagonal matrix
-    max_eig_1, _, _, _ = utils.eigen_tridiagonal(alpha, beta[1:len(alpha)])
+    max_eig_1, _, _, _ = utils.eigen_tridiagonal(alpha, beta)
     feed_dict = {self.eig_max_placeholder: max_eig_1}
 
     # M_hat = M - max_eig * M. Compute max eig of resulting tridiagonal matrix
     alpha_hat, beta_hat, Q_hat = self.sess.run([alpha_hat, beta_hat, Q_hat], feed_dict=feed_dict)
-    Q_hat = Q_hat[:,1:-1]
-    max_eig, max_vec, _, _ = utils.eigen_tridiagonal(alpha_hat, beta_hat[1:len(alpha_hat)])
+    max_eig, max_vec, _, _ = utils.eigen_tridiagonal(alpha_hat, beta_hat)
     eig_val = max_eig + max_eig_1
 
     # Multiply by V_hat to get the eigenvector for M
@@ -436,29 +435,7 @@
     lambda_neg_val = self.sess.run(self.lambda_neg)
     lambda_lu_val = self.sess.run(self.lambda_lu)
 
-<<<<<<< HEAD
     _, min_eig_val_h = self.get_lanczos_eig(M=False)
-=======
-    input_vector_h = tf.placeholder(tf.float32, shape=(self.matrix_m_dimension - 1, 1))
-    output_vector_h = self.get_h_product(input_vector_h)
-
-    def np_vector_prod_fn_h(np_vector):
-      np_vector = np.reshape(np_vector, [-1, 1])
-      output_np_vector = self.sess.run(output_vector_h, feed_dict={input_vector_h:np_vector})
-      return output_np_vector
-    linear_operator_h = LinearOperator((self.matrix_m_dimension - 1,
-                                        self.matrix_m_dimension - 1),
-                                       matvec=np_vector_prod_fn_h)
-    # Performing shift invert scipy operation when eig val estimate is available
-    min_eig_val_h, _ = eigs(linear_operator_h,
-                            k=1, which='SR', tol=TOL)
-
-    # It's likely that the approximation is off by the tolerance value,
-    # so we shift it back
-    min_eig_val_h = np.real(min_eig_val_h) - TOL
-
-    dual_feed_dict = {}
->>>>>>> 3d4c285b
 
     new_lambda_lu_val = [np.copy(x) for x in lambda_lu_val]
     new_lambda_neg_val = [np.copy(x) for x in lambda_neg_val]
