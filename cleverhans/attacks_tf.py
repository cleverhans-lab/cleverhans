from __future__ import absolute_import
from __future__ import division
from __future__ import print_function
from __future__ import unicode_literals

import copy
import warnings

import numpy as np
from six.moves import xrange
import tensorflow as tf

from cleverhans.compat import reduce_max
from cleverhans.compat import reduce_mean, reduce_sum
from cleverhans.compat import reduce_any
from cleverhans.compat import softmax_cross_entropy_with_logits
from cleverhans import utils_tf
from cleverhans import utils

_logger = utils.create_logger("cleverhans.attacks.tf")

np_dtype = np.dtype('float32')
tf_dtype = tf.as_dtype('float32')


def ZERO():
  return np.asarray(0., dtype=np_dtype)


def fgsm(x, predictions, eps=0.3, clip_min=None, clip_max=None):
  warnings.warn("This function is deprecated and will be removed on or after "
                "2019-04-09. Switch to cleverhans.attacks.FastGradientMethod.")
  return fgm(
      x,
      predictions,
      y=None,
      eps=eps,
      ord=np.inf,
      clip_min=clip_min,
      clip_max=clip_max)


def fgm(x, preds, *args, **kwargs):
  if preds.op.type == 'Softmax':
    logits, = preds.op.inputs
  else:
    raise TypeError("Unclear how to get logits")
  warnings.warn("This function is deprecated. Switch to passing *logits* to"
                " cleverhans.attacks.fgm")
  from cleverhans.attacks import fgm as logits_fgm
  return logits_fgm(x, logits, *args, **kwargs)


def vatm(model,
         x,
         logits,
         eps,
         num_iterations=1,
         xi=1e-6,
         clip_min=None,
         clip_max=None,
         scope=None):
  """
  Tensorflow implementation of the perturbation method used for virtual
  adversarial training: https://arxiv.org/abs/1507.00677
  :param model: the model which returns the network unnormalized logits
  :param x: the input placeholder
  :param logits: the model's unnormalized output tensor (the input to
                 the softmax layer)
  :param eps: the epsilon (input variation parameter)
  :param num_iterations: the number of iterations
  :param xi: the finite difference parameter
  :param clip_min: optional parameter that can be used to set a minimum
                  value for components of the example returned
  :param clip_max: optional parameter that can be used to set a maximum
                  value for components of the example returned
  :param seed: the seed for random generator
  :return: a tensor for the adversarial example
  """
  with tf.name_scope(scope, "virtual_adversarial_perturbation"):
    d = tf.random_normal(tf.shape(x), dtype=tf_dtype)
    for _ in range(num_iterations):
      d = xi * utils_tf.l2_batch_normalize(d)
      logits_d = model.get_logits(x + d)
      kl = utils_tf.kl_with_logits(logits, logits_d)
      Hd = tf.gradients(kl, d)[0]
      d = tf.stop_gradient(Hd)
    d = eps * utils_tf.l2_batch_normalize(d)
    adv_x = x + d
    if (clip_min is not None) and (clip_max is not None):
      adv_x = tf.clip_by_value(adv_x, clip_min, clip_max)
    return adv_x


def apply_perturbations(i, j, X, increase, theta, clip_min, clip_max):
  """
  TensorFlow implementation for apply perturbations to input features based
  on salency maps
  :param i: index of first selected feature
  :param j: index of second selected feature
  :param X: a matrix containing our input features for our sample
  :param increase: boolean; true if we are increasing pixels, false otherwise
  :param theta: delta for each feature adjustment
  :param clip_min: mininum value for a feature in our sample
  :param clip_max: maximum value for a feature in our sample
  : return: a perturbed input feature matrix for a target class
  """

  # perturb our input sample
  if increase:
    X[0, i] = np.minimum(clip_max, X[0, i] + theta)
    X[0, j] = np.minimum(clip_max, X[0, j] + theta)
  else:
    X[0, i] = np.maximum(clip_min, X[0, i] - theta)
    X[0, j] = np.maximum(clip_min, X[0, j] - theta)

  return X


def saliency_map(grads_target, grads_other, search_domain, increase):
  """
  TensorFlow implementation for computing saliency maps
  :param grads_target: a matrix containing forward derivatives for the
                       target class
  :param grads_other: a matrix where every element is the sum of forward
                      derivatives over all non-target classes at that index
  :param search_domain: the set of input indices that we are considering
  :param increase: boolean; true if we are increasing pixels, false otherwise
  :return: (i, j, search_domain) the two input indices selected and the
           updated search domain
  """
  # Compute the size of the input (the number of features)
  nf = len(grads_target)

  # Remove the already-used input features from the search space
  invalid = list(set(range(nf)) - search_domain)
  increase_coef = (2 * int(increase) - 1)
  grads_target[invalid] = -increase_coef * np.max(np.abs(grads_target))
  grads_other[invalid] = increase_coef * np.max(np.abs(grads_other))

  # Create a 2D numpy array of the sum of grads_target and grads_other
  target_sum = grads_target.reshape((1, nf)) + grads_target.reshape((nf, 1))
  other_sum = grads_other.reshape((1, nf)) + grads_other.reshape((nf, 1))

  # Create a mask to only keep features that match saliency map conditions
  if increase:
    scores_mask = ((target_sum > 0) & (other_sum < 0))
  else:
    scores_mask = ((target_sum < 0) & (other_sum > 0))

  # Create a 2D numpy array of the scores for each pair of candidate features
  scores = scores_mask * (-target_sum * other_sum)

  # A pixel can only be selected (and changed) once
  np.fill_diagonal(scores, 0)

  # Extract the best two pixels
  best = np.argmax(scores)
  p1, p2 = best % nf, best // nf

  # Remove used pixels from our search domain
  search_domain.discard(p1)
  search_domain.discard(p2)

  return p1, p2, search_domain


def jacobian(sess, x, grads, target, X, nb_features, nb_classes, feed=None):
  """
  TensorFlow implementation of the foward derivative / Jacobian
  :param x: the input placeholder
  :param grads: the list of TF gradients returned by jacobian_graph()
  :param target: the target misclassification class
  :param X: numpy array with sample input
  :param nb_features: the number of features in the input
  :return: matrix of forward derivatives flattened into vectors
  """
  # Prepare feeding dictionary for all gradient computations
  feed_dict = {x: X}
  if feed is not None:
    feed_dict.update(feed)

  # Initialize a numpy array to hold the Jacobian component values
  jacobian_val = np.zeros((nb_classes, nb_features), dtype=np_dtype)

  # Compute the gradients for all classes
  for class_ind, grad in enumerate(grads):
    run_grad = sess.run(grad, feed_dict)
    jacobian_val[class_ind] = np.reshape(run_grad, (1, nb_features))

  # Sum over all classes different from the target class to prepare for
  # saliency map computation in the next step of the attack
  other_classes = utils.other_classes(nb_classes, target)
  grad_others = np.sum(jacobian_val[other_classes, :], axis=0)

  return jacobian_val[target], grad_others


def jacobian_graph(predictions, x, nb_classes):
  """
  Create the Jacobian graph to be ran later in a TF session
  :param predictions: the model's symbolic output (linear output,
      pre-softmax)
  :param x: the input placeholder
  :param nb_classes: the number of classes the model has
  :return:
  """
  # This function will return a list of TF gradients
  list_derivatives = []

  # Define the TF graph elements to compute our derivatives for each class
  for class_ind in xrange(nb_classes):
    derivatives, = tf.gradients(predictions[:, class_ind], x)
    list_derivatives.append(derivatives)

  return list_derivatives


def jsma(sess,
         x,
         predictions,
         grads,
         sample,
         target,
         theta,
         gamma,
         clip_min,
         clip_max,
         feed=None):
  """
  TensorFlow implementation of the JSMA (see https://arxiv.org/abs/1511.07528
  for details about the algorithm design choices).
  :param sess: TF session
  :param x: the input placeholder
  :param predictions: the model's symbolic output (the attack expects the
                probabilities, i.e., the output of the softmax, but will
                also work with logits typically)
  :param grads: symbolic gradients
  :param sample: numpy array with sample input
  :param target: target class for sample input
  :param theta: delta for each feature adjustment
  :param gamma: a float between 0 - 1 indicating the maximum distortion
      percentage
  :param clip_min: minimum value for components of the example returned
  :param clip_max: maximum value for components of the example returned
  :return: an adversarial sample
  """

  # Copy the source sample and define the maximum number of features
  # (i.e. the maximum number of iterations) that we may perturb
  adv_x = copy.copy(sample)
  # count the number of features. For MNIST, 1x28x28 = 784; for
  # CIFAR, 3x32x32 = 3072; etc.
  nb_features = np.product(adv_x.shape[1:])
  # reshape sample for sake of standardization
  original_shape = adv_x.shape
  adv_x = np.reshape(adv_x, (1, nb_features))
  # compute maximum number of iterations
  max_iters = np.floor(nb_features * gamma / 2)

  # Find number of classes based on grads
  nb_classes = len(grads)

  increase = bool(theta > 0)

  # Compute our initial search domain. We optimize the initial search domain
  # by removing all features that are already at their maximum values (if
  # increasing input features---otherwise, at their minimum value).
  if increase:
    search_domain = {i for i in xrange(nb_features) if adv_x[0, i] < clip_max}
  else:
    search_domain = {i for i in xrange(nb_features) if adv_x[0, i] > clip_min}

  # Initialize the loop variables
  iteration = 0
  adv_x_original_shape = np.reshape(adv_x, original_shape)
  current = utils_tf.model_argmax(
      sess, x, predictions, adv_x_original_shape, feed=feed)

  _logger.debug("Starting JSMA attack up to {} iterations".format(max_iters))
  # Repeat this main loop until we have achieved misclassification
  while (current != target and iteration < max_iters
         and len(search_domain) > 1):
    # Reshape the adversarial example
    adv_x_original_shape = np.reshape(adv_x, original_shape)

    # Compute the Jacobian components
    grads_target, grads_others = jacobian(
        sess,
        x,
        grads,
        target,
        adv_x_original_shape,
        nb_features,
        nb_classes,
        feed=feed)

    if iteration % ((max_iters + 1) // 5) == 0 and iteration > 0:
      _logger.debug("Iteration {} of {}".format(iteration,
                                                int(max_iters)))
    # Compute the saliency map for each of our target classes
    # and return the two best candidate features for perturbation
    i, j, search_domain = saliency_map(grads_target, grads_others,
                                       search_domain, increase)

    # Apply the perturbation to the two input features selected previously
    adv_x = apply_perturbations(i, j, adv_x, increase, theta, clip_min,
                                clip_max)

    # Update our current prediction by querying the model
    current = utils_tf.model_argmax(
        sess, x, predictions, adv_x_original_shape, feed=feed)

    # Update loop variables
    iteration = iteration + 1

  if current == target:
    _logger.info("Attack succeeded using {} iterations".format(iteration))
  else:
    _logger.info(("Failed to find adversarial example " +
                  "after {} iterations").format(iteration))

  # Compute the ratio of pixels perturbed by the algorithm
  percent_perturbed = float(iteration * 2) / nb_features

  # Report success when the adversarial example is misclassified in the
  # target class
  if current == target:
    return np.reshape(adv_x, original_shape), 1, percent_perturbed
  else:
    return np.reshape(adv_x, original_shape), 0, percent_perturbed


def jsma_batch(sess,
               x,
               pred,
               grads,
               X,
               theta,
               gamma,
               clip_min,
               clip_max,
               nb_classes,
               y_target=None,
               feed=None,
               **kwargs):
  """
  Applies the JSMA to a batch of inputs
  :param sess: TF session
  :param x: the input placeholder
  :param pred: the model's symbolic output
  :param grads: symbolic gradients
  :param X: numpy array with sample inputs
  :param theta: delta for each feature adjustment
  :param gamma: a float between 0 - 1 indicating the maximum distortion
      percentage
  :param clip_min: minimum value for components of the example returned
  :param clip_max: maximum value for components of the example returned
  :param nb_classes: number of model output classes
  :param y_target: target class for sample input
  :return: adversarial examples
  """

  warnings.warn("jsma_batch is deprecated and will be removed on "
                "2018-06-10. Use jsma_symbolic instead.")

  X_adv = np.zeros(X.shape)

  for ind, val in enumerate(X):
    val = np.expand_dims(val, axis=0)
    if y_target is None:
      # No y_target provided, randomly choose from other classes
      from .utils_tf import model_argmax
      gt = model_argmax(sess, x, pred, val, feed=feed)

      # Randomly choose from the incorrect classes for each sample
      from .utils import random_targets
      target = random_targets(gt, nb_classes)[0]
    else:
      target = y_target[ind]

    X_adv[ind], _, _ = jsma(
        sess,
        x,
        pred,
        grads,
        val,
        np.argmax(target),
        theta,
        gamma,
        clip_min,
        clip_max,
        feed=feed)

  return np.asarray(X_adv, dtype=np_dtype)


def jsma_symbolic(x, y_target, model, theta, gamma, clip_min, clip_max):
  """
  TensorFlow implementation of the JSMA (see https://arxiv.org/abs/1511.07528
  for details about the algorithm design choices).

  :param x: the input placeholder
  :param y_target: the target tensor
  :param model: a cleverhans.model.Model object.
  :param theta: delta for each feature adjustment
  :param gamma: a float between 0 - 1 indicating the maximum distortion
      percentage
  :param clip_min: minimum value for components of the example returned
  :param clip_max: maximum value for components of the example returned
  :return: a tensor for the adversarial example
  """

  nb_classes = int(y_target.shape[-1].value)
  nb_features = int(np.product(x.shape[1:]).value)

  if x.dtype == tf.float32 and y_target.dtype == tf.int64:
    y_target = tf.cast(y_target, tf.int32)

  if x.dtype == tf.float32 and y_target.dtype == tf.float64:
    warnings.warn("Downcasting labels---this should be harmless unless"
                  " they are smoothed")
    y_target = tf.cast(y_target, tf.float32)

  max_iters = np.floor(nb_features * gamma / 2)
  increase = bool(theta > 0)

  tmp = np.ones((nb_features, nb_features), int)
  np.fill_diagonal(tmp, 0)
  zero_diagonal = tf.constant(tmp, tf_dtype)

  # Compute our initial search domain. We optimize the initial search domain
  # by removing all features that are already at their maximum values (if
  # increasing input features---otherwise, at their minimum value).
  if increase:
    search_domain = tf.reshape(
        tf.cast(x < clip_max, tf_dtype), [-1, nb_features])
  else:
    search_domain = tf.reshape(
        tf.cast(x > clip_min, tf_dtype), [-1, nb_features])

  # Loop variables
  # x_in: the tensor that holds the latest adversarial outputs that are in
  #       progress.
  # y_in: the tensor for target labels
  # domain_in: the tensor that holds the latest search domain
  # cond_in: the boolean tensor to show if more iteration is needed for
  #          generating adversarial samples
  def condition(x_in, y_in, domain_in, i_in, cond_in):
    # Repeat the loop until we have achieved misclassification or
    # reaches the maximum iterations
    return tf.logical_and(tf.less(i_in, max_iters), cond_in)

  # Same loop variables as above
  def body(x_in, y_in, domain_in, i_in, cond_in):

    preds = model.get_probs(x_in)
    preds_onehot = tf.one_hot(tf.argmax(preds, axis=1), depth=nb_classes)

    # create the Jacobian graph
    list_derivatives = []
    for class_ind in xrange(nb_classes):
      derivatives = tf.gradients(preds[:, class_ind], x_in)
      list_derivatives.append(derivatives[0])
    grads = tf.reshape(
        tf.stack(list_derivatives), shape=[nb_classes, -1, nb_features])

    # Compute the Jacobian components
    # To help with the computation later, reshape the target_class
    # and other_class to [nb_classes, -1, 1].
    # The last dimention is added to allow broadcasting later.
    target_class = tf.reshape(
        tf.transpose(y_in, perm=[1, 0]), shape=[nb_classes, -1, 1])
    other_classes = tf.cast(tf.not_equal(target_class, 1), tf_dtype)

    grads_target = reduce_sum(grads * target_class, axis=0)
    grads_other = reduce_sum(grads * other_classes, axis=0)

    # Remove the already-used input features from the search space
    # Subtract 2 times the maximum value from those value so that
    # they won't be picked later
    increase_coef = (4 * int(increase) - 2) \
        * tf.cast(tf.equal(domain_in, 0), tf_dtype)

    target_tmp = grads_target
    target_tmp -= increase_coef \
        * reduce_max(tf.abs(grads_target), axis=1, keepdims=True)
    target_sum = tf.reshape(target_tmp, shape=[-1, nb_features, 1]) \
        + tf.reshape(target_tmp, shape=[-1, 1, nb_features])

    other_tmp = grads_other
    other_tmp += increase_coef \
        * reduce_max(tf.abs(grads_other), axis=1, keepdims=True)
    other_sum = tf.reshape(other_tmp, shape=[-1, nb_features, 1]) \
        + tf.reshape(other_tmp, shape=[-1, 1, nb_features])

    # Create a mask to only keep features that match conditions
    if increase:
      scores_mask = ((target_sum > 0) & (other_sum < 0))
    else:
      scores_mask = ((target_sum < 0) & (other_sum > 0))

    # Create a 2D numpy array of scores for each pair of candidate features
    scores = tf.cast(scores_mask, tf_dtype) \
        * (-target_sum * other_sum) * zero_diagonal

    # Extract the best two pixels
    best = tf.argmax(
        tf.reshape(scores, shape=[-1, nb_features * nb_features]), axis=1)

    p1 = tf.mod(best, nb_features)
    p2 = tf.floordiv(best, nb_features)
    p1_one_hot = tf.one_hot(p1, depth=nb_features)
    p2_one_hot = tf.one_hot(p2, depth=nb_features)

    # Check if more modification is needed for each sample
    mod_not_done = tf.equal(reduce_sum(y_in * preds_onehot, axis=1), 0)
    cond = mod_not_done & (reduce_sum(domain_in, axis=1) >= 2)

    # Update the search domain
    cond_float = tf.reshape(tf.cast(cond, tf_dtype), shape=[-1, 1])
    to_mod = (p1_one_hot + p2_one_hot) * cond_float

    domain_out = domain_in - to_mod

    # Apply the modification to the images
    to_mod_reshape = tf.reshape(
        to_mod, shape=([-1] + x_in.shape[1:].as_list()))
    if increase:
      x_out = tf.minimum(clip_max, x_in + to_mod_reshape * theta)
    else:
      x_out = tf.maximum(clip_min, x_in - to_mod_reshape * theta)

    # Increase the iterator, and check if all misclassifications are done
    i_out = tf.add(i_in, 1)
    cond_out = reduce_any(cond)

    return x_out, y_in, domain_out, i_out, cond_out

  # Run loop to do JSMA
  x_adv, _, _, _, _ = tf.while_loop(
      condition,
      body, [x, y_target, search_domain, 0, True],
      parallel_iterations=1)

  return x_adv


def jacobian_augmentation(sess,
                          x,
                          X_sub_prev,
                          Y_sub,
                          grads,
                          lmbda,
                          aug_batch_size=512,
                          feed=None):
  """
  Augment an adversary's substitute training set using the Jacobian
  of a substitute model to generate new synthetic inputs.
  See https://arxiv.org/abs/1602.02697 for more details.
  See cleverhans_tutorials/mnist_blackbox.py for example use case
  :param sess: TF session in which the substitute model is defined
  :param x: input TF placeholder for the substitute model
  :param X_sub_prev: substitute training data available to the adversary
                     at the previous iteration
  :param Y_sub: substitute training labels available to the adversary
                at the previous iteration
  :param grads: Jacobian symbolic graph for the substitute
                (should be generated using attacks_tf.jacobian_graph)
  :return: augmented substitute data (will need to be labeled by oracle)
  """
  assert len(x.get_shape()) == len(np.shape(X_sub_prev))
  assert len(grads) >= np.max(Y_sub) + 1
  assert len(X_sub_prev) == len(Y_sub)

  aug_batch_size = min(aug_batch_size, X_sub_prev.shape[0])

  # Prepare input_shape (outside loop) for feeding dictionary below
  input_shape = list(x.get_shape())
  input_shape[0] = 1

  # Create new numpy array for adversary training data
  # with twice as many components on the first dimension.
  X_sub = np.vstack([X_sub_prev, X_sub_prev])
  num_samples = X_sub_prev.shape[0]

  # Creating and processing as batch
  for p_idxs in range(0, num_samples, aug_batch_size):
    X_batch = X_sub_prev[p_idxs:p_idxs + aug_batch_size, ...]
    feed_dict = {x: X_batch}
    if feed is not None:
      feed_dict.update(feed)

    # Compute sign matrix
    grad_val = sess.run([tf.sign(grads)], feed_dict=feed_dict)[0]

    # Create new synthetic point in adversary substitute training set
    for (indx, ind) in zip(range(p_idxs, p_idxs + X_batch.shape[0]),
                           range(X_batch.shape[0])):
      X_sub[num_samples + indx] = (
          X_batch[ind] + lmbda * grad_val[Y_sub[indx], ind, ...])

  # Return augmented training data (needs to be labeled afterwards)
  return X_sub


class CarliniWagnerL2(object):
  def __init__(self, sess, model, batch_size, confidence, targeted,
               learning_rate, binary_search_steps, max_iterations,
               abort_early, initial_const, clip_min, clip_max, num_labels,
               shape):
    """
    Return a tensor that constructs adversarial examples for the given
    input. Generate uses tf.py_func in order to operate over tensors.

    :param sess: a TF session.
    :param model: a cleverhans.model.Model object.
    :param batch_size: Number of attacks to run simultaneously.
    :param confidence: Confidence of adversarial examples: higher produces
                       examples with larger l2 distortion, but more
                       strongly classified as adversarial.
    :param targeted: boolean controlling the behavior of the adversarial
                     examples produced. If set to False, they will be
                     misclassified in any wrong class. If set to True,
                     they will be misclassified in a chosen target class.
    :param learning_rate: The learning rate for the attack algorithm.
                          Smaller values produce better results but are
                          slower to converge.
    :param binary_search_steps: The number of times we perform binary
                                search to find the optimal tradeoff-
                                constant between norm of the purturbation
                                and confidence of the classification.
    :param max_iterations: The maximum number of iterations. Setting this
                           to a larger value will produce lower distortion
                           results. Using only a few iterations requires
                           a larger learning rate, and will produce larger
                           distortion results.
    :param abort_early: If true, allows early aborts if gradient descent
                        is unable to make progress (i.e., gets stuck in
                        a local minimum).
    :param initial_const: The initial tradeoff-constant to use to tune the
                          relative importance of size of the pururbation
                          and confidence of classification.
                          If binary_search_steps is large, the initial
                          constant is not important. A smaller value of
                          this constant gives lower distortion results.
    :param clip_min: (optional float) Minimum input component value.
    :param clip_max: (optional float) Maximum input component value.
    :param num_labels: the number of classes in the model's output.
    :param shape: the shape of the model's input tensor.
    """

    self.sess = sess
    self.TARGETED = targeted
    self.LEARNING_RATE = learning_rate
    self.MAX_ITERATIONS = max_iterations
    self.BINARY_SEARCH_STEPS = binary_search_steps
    self.ABORT_EARLY = abort_early
    self.CONFIDENCE = confidence
    self.initial_const = initial_const
    self.batch_size = batch_size
    self.clip_min = clip_min
    self.clip_max = clip_max
    self.model = model

    self.repeat = binary_search_steps >= 10

    self.shape = shape = tuple([batch_size] + list(shape))

    # the variable we're going to optimize over
    modifier = tf.Variable(np.zeros(shape, dtype=np_dtype))

    # these are variables to be more efficient in sending data to tf
    self.timg = tf.Variable(np.zeros(shape), dtype=tf_dtype, name='timg')
    self.tlab = tf.Variable(
        np.zeros((batch_size, num_labels)), dtype=tf_dtype, name='tlab')
    self.const = tf.Variable(
        np.zeros(batch_size), dtype=tf_dtype, name='const')

    # and here's what we use to assign them
    self.assign_timg = tf.placeholder(tf_dtype, shape, name='assign_timg')
    self.assign_tlab = tf.placeholder(
        tf_dtype, (batch_size, num_labels), name='assign_tlab')
    self.assign_const = tf.placeholder(
        tf_dtype, [batch_size], name='assign_const')

    # the resulting instance, tanh'd to keep bounded from clip_min
    # to clip_max
    self.newimg = (tf.tanh(modifier + self.timg) + 1) / 2
    self.newimg = self.newimg * (clip_max - clip_min) + clip_min

    # prediction BEFORE-SOFTMAX of the model
    self.output = model.get_logits(self.newimg)

    # distance to the input data
    self.other = (tf.tanh(self.timg) + 1) / \
        2 * (clip_max - clip_min) + clip_min
    self.l2dist = reduce_sum(
        tf.square(self.newimg - self.other), list(range(1, len(shape))))

    # compute the probability of the label class versus the maximum other
    real = reduce_sum((self.tlab) * self.output, 1)
    other = reduce_max((1 - self.tlab) * self.output - self.tlab * 10000,
                       1)

    if self.TARGETED:
      # if targeted, optimize for making the other class most likely
      loss1 = tf.maximum(ZERO(), other - real + self.CONFIDENCE)
    else:
      # if untargeted, optimize for making this class least likely.
      loss1 = tf.maximum(ZERO(), real - other + self.CONFIDENCE)

    # sum up the losses
    self.loss2 = reduce_sum(self.l2dist)
    self.loss1 = reduce_sum(self.const * loss1)
    self.loss = self.loss1 + self.loss2

    # Setup the adam optimizer and keep track of variables we're creating
    start_vars = set(x.name for x in tf.global_variables())
    optimizer = tf.train.AdamOptimizer(self.LEARNING_RATE)
    self.train = optimizer.minimize(self.loss, var_list=[modifier])
    end_vars = tf.global_variables()
    new_vars = [x for x in end_vars if x.name not in start_vars]

    # these are the variables to initialize when we run
    self.setup = []
    self.setup.append(self.timg.assign(self.assign_timg))
    self.setup.append(self.tlab.assign(self.assign_tlab))
    self.setup.append(self.const.assign(self.assign_const))

    self.init = tf.variables_initializer(var_list=[modifier] + new_vars)

  def attack(self, imgs, targets):
    """
    Perform the L_2 attack on the given instance for the given targets.

    If self.targeted is true, then the targets represents the target labels
    If self.targeted is false, then targets are the original class labels
    """

    r = []
    for i in range(0, len(imgs), self.batch_size):
      _logger.debug(
          ("Running CWL2 attack on instance " + "{} of {}").format(
              i, len(imgs)))
      r.extend(
          self.attack_batch(imgs[i:i + self.batch_size],
                            targets[i:i + self.batch_size]))
    return np.array(r)

  def attack_batch(self, imgs, labs):
    """
    Run the attack on a batch of instance and labels.
    """

    def compare(x, y):
      if not isinstance(x, (float, int, np.int64)):
        x = np.copy(x)
        if self.TARGETED:
          x[y] -= self.CONFIDENCE
        else:
          x[y] += self.CONFIDENCE
        x = np.argmax(x)
      if self.TARGETED:
        return x == y
      else:
        return x != y

    batch_size = self.batch_size

    oimgs = np.clip(imgs, self.clip_min, self.clip_max)

    # re-scale instances to be within range [0, 1]
    imgs = (imgs - self.clip_min) / (self.clip_max - self.clip_min)
    imgs = np.clip(imgs, 0, 1)
    # now convert to [-1, 1]
    imgs = (imgs * 2) - 1
    # convert to tanh-space
    imgs = np.arctanh(imgs * .999999)

    # set the lower and upper bounds accordingly
    lower_bound = np.zeros(batch_size)
    CONST = np.ones(batch_size) * self.initial_const
    upper_bound = np.ones(batch_size) * 1e10

    # placeholders for the best l2, score, and instance attack found so far
    o_bestl2 = [1e10] * batch_size
    o_bestscore = [-1] * batch_size
    o_bestattack = np.copy(oimgs)

    for outer_step in range(self.BINARY_SEARCH_STEPS):
      # completely reset adam's internal state.
      self.sess.run(self.init)
      batch = imgs[:batch_size]
      batchlab = labs[:batch_size]

      bestl2 = [1e10] * batch_size
      bestscore = [-1] * batch_size
      _logger.debug("  Binary search step {} of {}".format(
          outer_step, self.BINARY_SEARCH_STEPS))

      # The last iteration (if we run many steps) repeat the search once.
      if self.repeat and outer_step == self.BINARY_SEARCH_STEPS - 1:
        CONST = upper_bound

      # set the variables so that we don't have to send them over again
      self.sess.run(
          self.setup, {
              self.assign_timg: batch,
              self.assign_tlab: batchlab,
              self.assign_const: CONST
          })

      prev = 1e6
      for iteration in range(self.MAX_ITERATIONS):
        # perform the attack
        _, l, l2s, scores, nimg = self.sess.run([
            self.train, self.loss, self.l2dist, self.output,
            self.newimg
        ])

        if iteration % ((self.MAX_ITERATIONS // 10) or 1) == 0:
          _logger.debug(("    Iteration {} of {}: loss={:.3g} " +
                         "l2={:.3g} f={:.3g}").format(
                             iteration, self.MAX_ITERATIONS, l,
                             np.mean(l2s), np.mean(scores)))

        # check if we should abort search if we're getting nowhere.
        if self.ABORT_EARLY and \
           iteration % ((self.MAX_ITERATIONS // 10) or 1) == 0:
          if l > prev * .9999:
            msg = "    Failed to make progress; stop early"
            _logger.debug(msg)
            break
          prev = l

        # adjust the best result found so far
        for e, (l2, sc, ii) in enumerate(zip(l2s, scores, nimg)):
          lab = np.argmax(batchlab[e])
          if l2 < bestl2[e] and compare(sc, lab):
            bestl2[e] = l2
            bestscore[e] = np.argmax(sc)
          if l2 < o_bestl2[e] and compare(sc, lab):
            o_bestl2[e] = l2
            o_bestscore[e] = np.argmax(sc)
            o_bestattack[e] = ii

      # adjust the constant as needed
      for e in range(batch_size):
        if compare(bestscore[e], np.argmax(batchlab[e])) and \
           bestscore[e] != -1:
          # success, divide const by two
          upper_bound[e] = min(upper_bound[e], CONST[e])
          if upper_bound[e] < 1e9:
            CONST[e] = (lower_bound[e] + upper_bound[e]) / 2
        else:
          # failure, either multiply by 10 if no solution found yet
          #          or do binary search with the known upper bound
          lower_bound[e] = max(lower_bound[e], CONST[e])
          if upper_bound[e] < 1e9:
            CONST[e] = (lower_bound[e] + upper_bound[e]) / 2
          else:
            CONST[e] *= 10
      _logger.debug("  Successfully generated adversarial examples " +
                    "on {} of {} instances.".format(
                        sum(upper_bound < 1e9), batch_size))
      o_bestl2 = np.array(o_bestl2)
      mean = np.mean(np.sqrt(o_bestl2[o_bestl2 < 1e9]))
      _logger.debug("   Mean successful distortion: {:.4g}".format(mean))

    # return the best solution found
    o_bestl2 = np.array(o_bestl2)
    return o_bestattack


class ElasticNetMethod(object):
  def __init__(self, sess, model, beta, decision_rule, batch_size,
               confidence, targeted, learning_rate, binary_search_steps,
               max_iterations, abort_early, initial_const, clip_min,
               clip_max, num_labels, shape):
    """
    EAD Attack

    Return a tensor that constructs adversarial examples for the given
    input. Generate uses tf.py_func in order to operate over tensors.

    :param sess: a TF session.
    :param model: a cleverhans.model.Model object.
    :param beta: Trades off L2 distortion with L1 distortion: higher
                 produces examples with lower L1 distortion, at the
                 cost of higher L2 (and typically Linf) distortion
    :param decision_rule: EN or L1. Select final adversarial example from
                          all successful examples based on the least
                          elastic-net or L1 distortion criterion.
    :param batch_size: Number of attacks to run simultaneously.
    :param confidence: Confidence of adversarial examples: higher produces
                       examples with larger l2 distortion, but more
                       strongly classified as adversarial.
    :param targeted: boolean controlling the behavior of the adversarial
                     examples produced. If set to False, they will be
                     misclassified in any wrong class. If set to True,
                     they will be misclassified in a chosen target class.
    :param learning_rate: The learning rate for the attack algorithm.
                          Smaller values produce better results but are
                          slower to converge.
    :param binary_search_steps: The number of times we perform binary
                                search to find the optimal tradeoff-
                                constant between norm of the perturbation
                                and confidence of the classification. Set
                                'initial_const' to a large value and fix
                                this param to 1 for speed.
    :param max_iterations: The maximum number of iterations. Setting this
                           to a larger value will produce lower distortion
                           results. Using only a few iterations requires
                           a larger learning rate, and will produce larger
                           distortion results.
    :param abort_early: If true, allows early abort when the total
                        loss starts to increase (greatly speeds up attack,
                        but hurts performance, particularly on ImageNet)
    :param initial_const: The initial tradeoff-constant to use to tune the
                          relative importance of size of the perturbation
                          and confidence of classification.
                          If binary_search_steps is large, the initial
                          constant is not important. A smaller value of
                          this constant gives lower distortion results.
                          For computational efficiency, fix
                          binary_search_steps to 1 and set this param
                          to a large value.
    :param clip_min: (optional float) Minimum input component value.
    :param clip_max: (optional float) Maximum input component value.
    :param num_labels: the number of classes in the model's output.
    :param shape: the shape of the model's input tensor.
    """

    self.sess = sess
    self.TARGETED = targeted
    self.LEARNING_RATE = learning_rate
    self.MAX_ITERATIONS = max_iterations
    self.BINARY_SEARCH_STEPS = binary_search_steps
    self.ABORT_EARLY = abort_early
    self.CONFIDENCE = confidence
    self.initial_const = initial_const
    self.batch_size = batch_size
    self.clip_min = clip_min
    self.clip_max = clip_max
    self.model = model
    self.decision_rule = decision_rule

    self.beta = beta
    self.beta_t = tf.cast(self.beta, tf_dtype)

    self.repeat = binary_search_steps >= 10

    self.shape = shape = tuple([batch_size] + list(shape))

    # these are variables to be more efficient in sending data to tf
    self.timg = tf.Variable(np.zeros(shape), dtype=tf_dtype, name='timg')
    self.newimg = tf.Variable(
        np.zeros(shape), dtype=tf_dtype, name='newimg')
    self.slack = tf.Variable(
        np.zeros(shape), dtype=tf_dtype, name='slack')
    self.tlab = tf.Variable(
        np.zeros((batch_size, num_labels)), dtype=tf_dtype, name='tlab')
    self.const = tf.Variable(
        np.zeros(batch_size), dtype=tf_dtype, name='const')

    # and here's what we use to assign them
    self.assign_timg = tf.placeholder(tf_dtype, shape, name='assign_timg')
    self.assign_newimg = tf.placeholder(
        tf_dtype, shape, name='assign_newimg')
    self.assign_slack = tf.placeholder(
        tf_dtype, shape, name='assign_slack')
    self.assign_tlab = tf.placeholder(
        tf_dtype, (batch_size, num_labels), name='assign_tlab')
    self.assign_const = tf.placeholder(
        tf_dtype, [batch_size], name='assign_const')

    self.global_step = tf.Variable(0, trainable=False)
    self.global_step_t = tf.cast(self.global_step, tf_dtype)

    # Fast Iterative Shrinkage Thresholding
    self.zt = tf.divide(self.global_step_t,
                        self.global_step_t + tf.cast(3, tf_dtype))
    cond1 = tf.cast(tf.greater(tf.subtract(self.slack, self.timg),
                               self.beta_t), tf_dtype)
    cond2 = tf.cast(tf.less_equal(tf.abs(tf.subtract(self.slack,
                                                     self.timg)),
                                  self.beta_t), tf_dtype)
    cond3 = tf.cast(tf.less(tf.subtract(self.slack, self.timg),
                            tf.negative(self.beta_t)), tf_dtype)

    upper = tf.minimum(tf.subtract(self.slack, self.beta_t),
                       tf.cast(self.clip_max, tf_dtype))
    lower = tf.maximum(tf.add(self.slack, self.beta_t),
                       tf.cast(self.clip_min, tf_dtype))

    self.assign_newimg = tf.multiply(cond1, upper)
    self.assign_newimg += tf.multiply(cond2, self.timg)
    self.assign_newimg += tf.multiply(cond3, lower)

    self.assign_slack = self.assign_newimg
    self.assign_slack += tf.multiply(self.zt,
                                     self.assign_newimg - self.newimg)

    # --------------------------------
    self.setter = tf.assign(self.newimg, self.assign_newimg)
    self.setter_y = tf.assign(self.slack, self.assign_slack)

    # prediction BEFORE-SOFTMAX of the model
    self.output = model.get_logits(self.newimg)
    self.output_y = model.get_logits(self.slack)

    # distance to the input data
    self.l2dist = reduce_sum(tf.square(self.newimg-self.timg),
                             list(range(1, len(shape))))
    self.l2dist_y = reduce_sum(tf.square(self.slack-self.timg),
                               list(range(1, len(shape))))
    self.l1dist = reduce_sum(tf.abs(self.newimg-self.timg),
                             list(range(1, len(shape))))
    self.l1dist_y = reduce_sum(tf.abs(self.slack-self.timg),
                               list(range(1, len(shape))))
    self.elasticdist = self.l2dist + tf.multiply(self.l1dist,
                                                 self.beta_t)
    self.elasticdist_y = self.l2dist_y + tf.multiply(self.l1dist_y,
                                                     self.beta_t)
    if self.decision_rule == 'EN':
      self.crit = self.elasticdist
      self.crit_p = 'Elastic'
    else:
      self.crit = self.l1dist
      self.crit_p = 'L1'

    # compute the probability of the label class versus the maximum other
    real = reduce_sum((self.tlab) * self.output, 1)
    real_y = reduce_sum((self.tlab) * self.output_y, 1)
    other = reduce_max((1 - self.tlab) * self.output -
                       (self.tlab * 10000), 1)
    other_y = reduce_max((1 - self.tlab) * self.output_y -
                         (self.tlab * 10000), 1)

    if self.TARGETED:
      # if targeted, optimize for making the other class most likely
      loss1 = tf.maximum(ZERO(), other - real + self.CONFIDENCE)
      loss1_y = tf.maximum(ZERO(), other_y - real_y + self.CONFIDENCE)
    else:
      # if untargeted, optimize for making this class least likely.
      loss1 = tf.maximum(ZERO(), real - other + self.CONFIDENCE)
      loss1_y = tf.maximum(ZERO(), real_y - other_y + self.CONFIDENCE)

    # sum up the losses
    self.loss21 = reduce_sum(self.l1dist)
    self.loss21_y = reduce_sum(self.l1dist_y)
    self.loss2 = reduce_sum(self.l2dist)
    self.loss2_y = reduce_sum(self.l2dist_y)
    self.loss1 = reduce_sum(self.const * loss1)
    self.loss1_y = reduce_sum(self.const * loss1_y)
    self.loss_opt = self.loss1_y + self.loss2_y
    self.loss = self.loss1+self.loss2+tf.multiply(self.beta_t, self.loss21)

    self.learning_rate = tf.train.polynomial_decay(
        self.LEARNING_RATE,
        self.global_step,
        self.MAX_ITERATIONS,
        0,
        power=0.5)

    # Setup the optimizer and keep track of variables we're creating
    start_vars = set(x.name for x in tf.global_variables())
    optimizer = tf.train.GradientDescentOptimizer(self.learning_rate)
    self.train = optimizer.minimize(self.loss_opt,
                                    var_list=[self.slack],
                                    global_step=self.global_step)
    end_vars = tf.global_variables()
    new_vars = [x for x in end_vars if x.name not in start_vars]

    # these are the variables to initialize when we run
    self.setup = []
    self.setup.append(self.timg.assign(self.assign_timg))
    self.setup.append(self.tlab.assign(self.assign_tlab))
    self.setup.append(self.const.assign(self.assign_const))

    var_list = [self.global_step]+[self.slack]+[self.newimg]+new_vars
    self.init = tf.variables_initializer(var_list=var_list)

  def attack(self, imgs, targets):
    """
    Perform the EAD attack on the given instance for the given targets.

    If self.targeted is true, then the targets represents the target labels
    If self.targeted is false, then targets are the original class labels
    """

    batch_size = self.batch_size
    r = []
    for i in range(0, len(imgs) // batch_size):
      _logger.debug(
          ("Running EAD attack on instance " + "{} of {}").format(
              i * batch_size, len(imgs)))
      r.extend(
          self.attack_batch(
              imgs[i * batch_size:(i + 1) * batch_size],
              targets[i * batch_size:(i + 1) * batch_size]))
    if len(imgs) % batch_size != 0:
      last_elements = len(imgs) - (len(imgs) % batch_size)
      _logger.debug(
          ("Running EAD attack on instance " + "{} of {}").format(
              last_elements, len(imgs)))
      temp_imgs = np.zeros((batch_size, ) + imgs.shape[2:])
      temp_targets = np.zeros((batch_size, ) + targets.shape[2:])
      temp_imgs[:(len(imgs) % batch_size)] = imgs[last_elements:]
      temp_targets[:(len(imgs) % batch_size)] = targets[last_elements:]
      temp_data = self.attack_batch(temp_imgs, temp_targets)
      r.extend(temp_data[:(len(imgs) % batch_size)],
               targets[last_elements:])
    return np.array(r)

  def attack_batch(self, imgs, labs):
    """
    Run the attack on a batch of instance and labels.
    """

    def compare(x, y):
      if not isinstance(x, (float, int, np.int64)):
        x = np.copy(x)
        if self.TARGETED:
          x[y] -= self.CONFIDENCE
        else:
          x[y] += self.CONFIDENCE
        x = np.argmax(x)
      if self.TARGETED:
        return x == y
      else:
        return x != y

    batch_size = self.batch_size

    imgs = np.clip(imgs, self.clip_min, self.clip_max)

    # set the lower and upper bounds accordingly
    lower_bound = np.zeros(batch_size)
    CONST = np.ones(batch_size) * self.initial_const
    upper_bound = np.ones(batch_size) * 1e10

    # placeholders for the best en, score, and instance attack found so far
    o_bestdst = [1e10] * batch_size
    o_bestscore = [-1] * batch_size
    o_bestattack = np.copy(imgs)

    for outer_step in range(self.BINARY_SEARCH_STEPS):
      # completely reset the optimizer's internal state.
      self.sess.run(self.init)
      batch = imgs[:batch_size]
      batchlab = labs[:batch_size]

      bestdst = [1e10] * batch_size
      bestscore = [-1] * batch_size
      _logger.debug("  Binary search step {} of {}".format(
          outer_step, self.BINARY_SEARCH_STEPS))

      # The last iteration (if we run many steps) repeat the search once.
      if self.repeat and outer_step == self.BINARY_SEARCH_STEPS - 1:
        CONST = upper_bound

      # set the variables so that we don't have to send them over again
      self.sess.run(
          self.setup, {
              self.assign_timg: batch,
              self.assign_tlab: batchlab,
              self.assign_const: CONST
          })
      self.sess.run(self.setter, {self.assign_newimg: batch})
      self.sess.run(self.setter_y, {self.assign_slack: batch})
      prev = 1e6
      for iteration in range(self.MAX_ITERATIONS):
        # perform the attack
        self.sess.run([self.train])
        self.sess.run([self.setter, self.setter_y])
        l, l2s, l1s, crit, scores, nimg = self.sess.run([self.loss,
                                                         self.l2dist,
                                                         self.l1dist,
                                                         self.crit,
                                                         self.output,
                                                         self.newimg])
        if iteration % ((self.MAX_ITERATIONS // 10) or 1) == 0:
          _logger.debug(("    Iteration {} of {}: loss={:.3g} " +
                         "l2={:.3g} l1={:.3g} f={:.3g}").format(
                             iteration, self.MAX_ITERATIONS, l,
                             np.mean(l2s), np.mean(l1s),
                             np.mean(scores)))

        # check if we should abort search if we're getting nowhere.
        if self.ABORT_EARLY and \
           iteration % ((self.MAX_ITERATIONS // 10) or 1) == 0:
          if l > prev * .9999:
            msg = "    Failed to make progress; stop early"
            _logger.debug(msg)
            break
          prev = l

        # adjust the best result found so far
        for e, (dst, sc, ii) in enumerate(zip(crit, scores, nimg)):
          lab = np.argmax(batchlab[e])
          if dst < bestdst[e] and compare(sc, lab):
            bestdst[e] = dst
            bestscore[e] = np.argmax(sc)
          if dst < o_bestdst[e] and compare(sc, lab):
            o_bestdst[e] = dst
            o_bestscore[e] = np.argmax(sc)
            o_bestattack[e] = ii

      # adjust the constant as needed
      for e in range(batch_size):
        if compare(bestscore[e], np.argmax(batchlab[e])) and \
           bestscore[e] != -1:
          # success, divide const by two
          upper_bound[e] = min(upper_bound[e], CONST[e])
          if upper_bound[e] < 1e9:
            CONST[e] = (lower_bound[e] + upper_bound[e]) / 2
        else:
          # failure, either multiply by 10 if no solution found yet
          #          or do binary search with the known upper bound
          lower_bound[e] = max(lower_bound[e], CONST[e])
          if upper_bound[e] < 1e9:
            CONST[e] = (lower_bound[e] + upper_bound[e]) / 2
          else:
            CONST[e] *= 10
      _logger.debug("  Successfully generated adversarial examples " +
                    "on {} of {} instances.".format(
                        sum(upper_bound < 1e9), batch_size))
      o_bestdst = np.array(o_bestdst)
      mean = np.mean(np.sqrt(o_bestdst[o_bestdst < 1e9]))
      _logger.debug(self.crit_p +
                    " Mean successful distortion: {:.4g}".format(mean))

    # return the best solution found
    o_bestdst = np.array(o_bestdst)
    return o_bestattack


def deepfool_batch(sess,
                   x,
                   pred,
                   logits,
                   grads,
                   X,
                   nb_candidate,
                   overshoot,
                   max_iter,
                   clip_min,
                   clip_max,
                   nb_classes,
                   feed=None):
  """
  Applies DeepFool to a batch of inputs
  :param sess: TF session
  :param x: The input placeholder
  :param pred: The model's sorted symbolic output of logits, only the top
               nb_candidate classes are contained
  :param logits: The model's unnormalized output tensor (the input to
                 the softmax layer)
  :param grads: Symbolic gradients of the top nb_candidate classes, procuded
                from gradient_graph
  :param X: Numpy array with sample inputs
  :param nb_candidate: The number of classes to test against, i.e.,
                       deepfool only consider nb_candidate classes when
                       attacking(thus accelerate speed). The nb_candidate
                       classes are chosen according to the prediction
                       confidence during implementation.
  :param overshoot: A termination criterion to prevent vanishing updates
  :param max_iter: Maximum number of iteration for DeepFool
  :param clip_min: Minimum value for components of the example returned
  :param clip_max: Maximum value for components of the example returned
  :param nb_classes: Number of model output classes
  :return: Adversarial examples
  """
  X_adv = deepfool_attack(
      sess,
      x,
      pred,
      logits,
      grads,
      X,
      nb_candidate,
      overshoot,
      max_iter,
      clip_min,
      clip_max,
      feed=feed)

  return np.asarray(X_adv, dtype=np_dtype)


def deepfool_attack(sess,
                    x,
                    predictions,
                    logits,
                    grads,
                    sample,
                    nb_candidate,
                    overshoot,
                    max_iter,
                    clip_min,
                    clip_max,
                    feed=None):
  """
  TensorFlow implementation of DeepFool.
  Paper link: see https://arxiv.org/pdf/1511.04599.pdf
  :param sess: TF session
  :param x: The input placeholder
  :param predictions: The model's sorted symbolic output of logits, only the
                     top nb_candidate classes are contained
  :param logits: The model's unnormalized output tensor (the input to
                 the softmax layer)
  :param grads: Symbolic gradients of the top nb_candidate classes, procuded
               from gradient_graph
  :param sample: Numpy array with sample input
  :param nb_candidate: The number of classes to test against, i.e.,
                       deepfool only consider nb_candidate classes when
                       attacking(thus accelerate speed). The nb_candidate
                       classes are chosen according to the prediction
                       confidence during implementation.
  :param overshoot: A termination criterion to prevent vanishing updates
  :param max_iter: Maximum number of iteration for DeepFool
  :param clip_min: Minimum value for components of the example returned
  :param clip_max: Maximum value for components of the example returned
  :return: Adversarial examples
  """
  adv_x = copy.copy(sample)
  # Initialize the loop variables
  iteration = 0
  current = utils_tf.model_argmax(sess, x, logits, adv_x, feed=feed)
  if current.shape == ():
    current = np.array([current])
  w = np.squeeze(np.zeros(sample.shape[1:]))  # same shape as original image
  r_tot = np.zeros(sample.shape)
  original = current  # use original label as the reference

  _logger.debug(
      "Starting DeepFool attack up to {} iterations".format(max_iter))
  # Repeat this main loop until we have achieved misclassification
  while (np.any(current == original) and iteration < max_iter):

    if iteration % 5 == 0 and iteration > 0:
      _logger.info("Attack result at iteration {} is {}".format(
          iteration, current))
    gradients = sess.run(grads, feed_dict={x: adv_x})
    predictions_val = sess.run(predictions, feed_dict={x: adv_x})
    for idx in range(sample.shape[0]):
      pert = np.inf
      if current[idx] != original[idx]:
        continue
      for k in range(1, nb_candidate):
        w_k = gradients[idx, k, ...] - gradients[idx, 0, ...]
        f_k = predictions_val[idx, k] - predictions_val[idx, 0]
        # adding value 0.00001 to prevent f_k = 0
        pert_k = (abs(f_k) + 0.00001) / np.linalg.norm(w_k.flatten())
        if pert_k < pert:
          pert = pert_k
          w = w_k
      r_i = pert * w / np.linalg.norm(w)
      r_tot[idx, ...] = r_tot[idx, ...] + r_i

    adv_x = np.clip(r_tot + sample, clip_min, clip_max)
    current = utils_tf.model_argmax(sess, x, logits, adv_x, feed=feed)
    if current.shape == ():
      current = np.array([current])
    # Update loop variables
    iteration = iteration + 1

  # need more revision, including info like how many succeed
  _logger.info("Attack result at iteration {} is {}".format(
      iteration, current))
  _logger.info(
      "{} out of {}".format(sum(current != original), sample.shape[0]) +
      " becomes adversarial examples at iteration {}".format(iteration))
  # need to clip this image into the given range
  adv_x = np.clip((1 + overshoot) * r_tot + sample, clip_min, clip_max)
  return adv_x


class LBFGS_attack(object):
  def __init__(self, sess, x, model_preds, targeted_label,
               binary_search_steps, max_iterations, initial_const, clip_min,
               clip_max, nb_classes, batch_size):
    """
    Return a tensor that constructs adversarial examples for the given
    input. Generate uses tf.py_func in order to operate over tensors.

    :param sess: a TF session.
    :param x: A tensor with the inputs.
    :param model_preds: A tensor with model's predictions.
    :param targeted_label: A tensor with the target labels.
    :param binary_search_steps: The number of times we perform binary
                                search to find the optimal tradeoff-
                                constant between norm of the purturbation
                                and cross-entropy loss of classification.
    :param max_iterations: The maximum number of iterations.
    :param initial_const: The initial tradeoff-constant to use to tune the
                          relative importance of size of the purturbation
                          and cross-entropy loss of the classification.
    :param clip_min: Minimum input component value
    :param clip_max: Maximum input component value
    :param num_labels: The number of classes in the model's output.
    :param batch_size: Number of attacks to run simultaneously.

    """
    warnings.warn("This class is deprecated and will be removed on or after "
                  "2019-04-10. Switch to cleverhans.attacks.LBFGS_impl. "
                  "Note that it uses *logits* not *probabilities*.")
    self.sess = sess
    self.x = x
    self.model_preds = model_preds
    self.targeted_label = targeted_label
    self.binary_search_steps = binary_search_steps
    self.max_iterations = max_iterations
    self.initial_const = initial_const
    self.clip_min = clip_min
    self.clip_max = clip_max
    self.batch_size = batch_size

    self.repeat = self.binary_search_steps >= 10
    self.shape = tuple([self.batch_size] +
                       list(self.x.get_shape().as_list()[1:]))
    self.ori_img = tf.Variable(
        np.zeros(self.shape), dtype=tf_dtype, name='ori_img')
    self.const = tf.Variable(
        np.zeros(self.batch_size), dtype=tf_dtype, name='const')

    assert self.model_preds.op.type == 'Softmax'
    logits, = self.model_preds.op.inputs
    self.score = softmax_cross_entropy_with_logits(labels=self.targeted_label,
                                                   logits=logits)
    self.l2dist = reduce_sum(tf.square(self.x - self.ori_img))
    # small self.const will result small adversarial perturbation
    self.loss = reduce_sum(self.score * self.const) + self.l2dist
    self.grad, = tf.gradients(self.loss, self.x)

  def attack(self, x_val, targets):
    """
    Perform the attack on the given instance for the given targets.
    """

    def lbfgs_objective(adv_x, self, targets, oimgs, CONST):
      # returns the function value and the gradient for fmin_l_bfgs_b
      loss = self.sess.run(
          self.loss,
          feed_dict={
              self.x: adv_x.reshape(oimgs.shape),
              self.targeted_label: targets,
              self.ori_img: oimgs,
              self.const: CONST
          })
      grad = self.sess.run(
          self.grad,
          feed_dict={
              self.x: adv_x.reshape(oimgs.shape),
              self.targeted_label: targets,
              self.ori_img: oimgs,
              self.const: CONST
          })
      return loss, grad.flatten().astype(float)

    # begin the main part for the attack
    from scipy.optimize import fmin_l_bfgs_b
    oimgs = np.clip(x_val, self.clip_min, self.clip_max)
    CONST = np.ones(self.batch_size) * self.initial_const

    # set the lower and upper bounds accordingly
    lower_bound = np.zeros(self.batch_size)
    upper_bound = np.ones(self.batch_size) * 1e10

    # set the box constraints for the optimization function
    clip_min = self.clip_min * np.ones(oimgs.shape[:])
    clip_max = self.clip_max * np.ones(oimgs.shape[:])
    clip_bound = list(zip(clip_min.flatten(), clip_max.flatten()))

    # placeholders for the best l2 and instance attack found so far
    o_bestl2 = [1e10] * self.batch_size
    o_bestattack = np.copy(oimgs)

    for outer_step in range(self.binary_search_steps):
      _logger.debug(("  Binary search step {} of {}").format(
          outer_step, self.binary_search_steps))

      # The last iteration (if we run many steps) repeat the search once.
      if self.repeat and outer_step == self.binary_search_steps - 1:
        CONST = upper_bound

      # optimization function
      adv_x, _, __ = fmin_l_bfgs_b(
          lbfgs_objective,
          oimgs.flatten().astype(float),
          args=(self, targets, oimgs, CONST),
          bounds=clip_bound,
          maxiter=self.max_iterations,
          iprint=0)

      adv_x = adv_x.reshape(oimgs.shape)
      assert np.amax(adv_x) <= self.clip_max and \
          np.amin(adv_x) >= self.clip_min, \
          'fmin_l_bfgs_b returns are invalid'

      # adjust the best result (i.e., the adversarial example with the
      # smallest perturbation in terms of L_2 norm) found so far
      preds = np.atleast_1d(
          utils_tf.model_argmax(self.sess, self.x, self.model_preds,
                                adv_x))
      _logger.debug("predicted labels are {}".format(preds))

      l2s = np.zeros(self.batch_size)
      for i in range(self.batch_size):
        l2s[i] = np.sum(np.square(adv_x[i] - oimgs[i]))

      for e, (l2, pred, ii) in enumerate(zip(l2s, preds, adv_x)):
        if l2 < o_bestl2[e] and pred == np.argmax(targets[e]):
          o_bestl2[e] = l2
          o_bestattack[e] = ii

      # adjust the constant as needed
      for e in range(self.batch_size):
        if preds[e] == np.argmax(targets[e]):
          # success, divide const by two
          upper_bound[e] = min(upper_bound[e], CONST[e])
          if upper_bound[e] < 1e9:
            CONST[e] = (lower_bound[e] + upper_bound[e]) / 2
        else:
          # failure, either multiply by 10 if no solution found yet
          #          or do binary search with the known upper bound
          lower_bound[e] = max(lower_bound[e], CONST[e])
          if upper_bound[e] < 1e9:
            CONST[e] = (lower_bound[e] + upper_bound[e]) / 2
          else:
            CONST[e] *= 10

      _logger.debug("  Successfully generated adversarial examples " +
                    "on {} of {} instances.".format(
                        sum(upper_bound < 1e9), self.batch_size))
      o_bestl2 = np.array(o_bestl2)
      mean = np.mean(np.sqrt(o_bestl2[o_bestl2 < 1e9]))
      _logger.debug("   Mean successful distortion: {:.4g}".format(mean))

    # return the best solution found
    o_bestl2 = np.array(o_bestl2)
    return o_bestattack


class UnrolledOptimizer(object):
  """Optimizer for Tensors rather than tf.Variables.

  UnrolledOptimizers implement optimizers where the values being optimized
  are ordinary Tensors, rather than Variables. TF Variables can have strange
  behaviors when being assigned multiple times within a single sess.run()
  call, particularly in Distributed TF, so this avoids thinking about those
  issues. In cleverhans, these are helper classes for the `pgd_attack`
  method. Otherwise, they follow the same interface as tf.Optimizer.
  """

  def _compute_gradients(self, loss_fn, x, unused_optim_state):
    """Compute a new value of `x` to minimize `loss_fn`.

    Args:
        loss_fn: a callable that takes `x`, a batch of images, and returns
            a batch of loss values. `x` will be optimized to minimize
            `loss_fn(x)`.
        x: A list of Tensors, the values to be updated. This is analogous
            to the `var_list` argument in standard TF Optimizer.
        unused_optim_state: A (possibly nested) dict, containing any state
            info needed for the optimizer.

    Returns:
        new_x: A list of Tensors, the same length as `x`, which are updated
        new_optim_state: A dict, with the same structure as `optim_state`,
            which have been updated.
    """

    # Assumes `x` is a list,
    # and contains a tensor representing a batch of images
    assert len(x) == 1 and isinstance(x, list), \
        'x should be a list and contain only one image tensor'
    x = x[0]
    loss = reduce_mean(loss_fn(x), axis=0)
    return tf.gradients(loss, x)

  def _apply_gradients(self, grads, x, optim_state):
    raise NotImplementedError(
        "_apply_gradients should be defined in each subclass")

  def minimize(self, loss_fn, x, optim_state):
    grads = self._compute_gradients(loss_fn, x, optim_state)
    return self._apply_gradients(grads, x, optim_state)

  def init_optim_state(self, x):
    """Returns the initial state of the optimizer.

    Args:
        x: A list of Tensors, which will be optimized.

    Returns:
        A dictionary, representing the initial state of the optimizer.
    """
    raise NotImplementedError(
        "init_optim_state should be defined in each subclass")


class UnrolledGradientDescent(UnrolledOptimizer):
  """Vanilla Gradient Descent UnrolledOptimizer."""

  def __init__(self, lr):
    self._lr = lr

  def init_state(self, x):
    return {}

  def _apply_gradients(self, grads, x, optim_state):
    new_x = [None] * len(x)
    for i in xrange(len(x)):
      new_x[i] = x[i] - self._lr * grads[i]
    return new_x, optim_state


class UnrolledAdam(UnrolledOptimizer):
  """The Adam optimizer defined in https://arxiv.org/abs/1412.6980."""

  def __init__(self, lr=0.001, beta1=0.9, beta2=0.999, epsilon=1e-9):
    self._lr = lr
    self._beta1 = beta1
    self._beta2 = beta2
    self._epsilon = epsilon

  def init_state(self, x):
    optim_state = {}
    optim_state["t"] = 0.
    optim_state["m"] = [tf.zeros_like(v) for v in x]
    optim_state["u"] = [tf.zeros_like(v) for v in x]
    return optim_state

  def _apply_gradients(self, grads, x, optim_state):
    """Refer to parent class documentation."""
    new_x = [None] * len(x)
    new_optim_state = {
        "t": optim_state["t"] + 1.,
        "m": [None] * len(x),
        "u": [None] * len(x)
    }
    t = new_optim_state["t"]
    for i in xrange(len(x)):
      g = grads[i]
      m_old = optim_state["m"][i]
      u_old = optim_state["u"][i]
      new_optim_state["m"][i] = (
          self._beta1 * m_old + (1. - self._beta1) * g)
      new_optim_state["u"][i] = (
          self._beta2 * u_old + (1. - self._beta2) * g * g)
      m_hat = new_optim_state["m"][i] / (1. - tf.pow(self._beta1, t))
      u_hat = new_optim_state["u"][i] / (1. - tf.pow(self._beta2, t))
      new_x[i] = (
          x[i] - self._lr * m_hat / (tf.sqrt(u_hat) + self._epsilon))
    return new_x, new_optim_state


class SPSAAdam(UnrolledAdam):
  """Optimizer for gradient-free attacks in https://arxiv.org/abs/1802.05666.

  Gradients estimates are computed using Simultaneous Perturbation Stochastic
  Approximation (SPSA), combined with the ADAM update rule.
  """

  def __init__(self,
               lr=0.01,
               delta=0.01,
               num_samples=128,
               num_iters=1,
               compare_to_analytic_grad=False):
    super(SPSAAdam, self).__init__(lr=lr)
    assert num_samples % 2 == 0, "number of samples must be even"
    self._delta = delta
    self._num_samples = num_samples // 2  # Since we mirror +/- delta later
    self._num_iters = num_iters
    self._compare_to_analytic_grad = compare_to_analytic_grad

  def _get_delta(self, x, delta):
    x_shape = x.get_shape().as_list()
    delta_x = delta * tf.sign(
        tf.random_uniform(
            [self._num_samples] + x_shape[1:],
            minval=-1.,
            maxval=1.,
            dtype=tf_dtype))
    return delta_x

  def _compute_gradients(self, loss_fn, x, unused_optim_state):
    """Compute gradient estimates using SPSA."""
    # Assumes `x` is a list, containing a [1, H, W, C] image
    # If static batch dimension is None, tf.reshape to batch size 1
    # so that static shape can be inferred
    assert len(x) == 1
    static_x_shape = x[0].get_shape().as_list()
    if static_x_shape[0] is None:
      x[0] = tf.reshape(x[0], [1] + static_x_shape[1:])
    assert x[0].get_shape().as_list()[0] == 1
    x = x[0]
    x_shape = x.get_shape().as_list()

    def body(i, grad_array):
      delta = self._delta
      delta_x = self._get_delta(x, delta)
      delta_x = tf.concat([delta_x, -delta_x], axis=0)
      loss_vals = tf.reshape(
          loss_fn(x + delta_x),
          [2 * self._num_samples] + [1] * (len(x_shape) - 1))
      avg_grad = reduce_mean(loss_vals * delta_x, axis=0) / delta
      avg_grad = tf.expand_dims(avg_grad, axis=0)
      new_grad_array = grad_array.write(i, avg_grad)
      return i + 1, new_grad_array

    def cond(i, _):
      return i < self._num_iters

    _, all_grads = tf.while_loop(
        cond,
        body,
        loop_vars=[
            0, tf.TensorArray(size=self._num_iters, dtype=tf_dtype)
        ],
        back_prop=False,
        parallel_iterations=1)
    avg_grad = reduce_sum(all_grads.stack(), axis=0)
    return [avg_grad]


def _project_perturbation(perturbation, epsilon, input_image, clip_min=None,
                          clip_max=None):
  """Project `perturbation` onto L-infinity ball of radius `epsilon`.
  Also project into hypercube such that the resulting adversarial example
  is between clip_min and clip_max, if applicable.
  """

  if clip_min is None or clip_max is None:
    raise NotImplementedError("SPSA currently has clipping hard-coded in. ")

  # Ensure inputs are in the correct range
  with tf.control_dependencies([
      utils_tf.assert_less_equal(input_image, clip_max),
      utils_tf.assert_greater_equal(input_image, clip_min)
  ]):
    clipped_perturbation = utils_tf.clip_by_value(
        perturbation, -epsilon, epsilon)
    new_image = tf.clip_by_value(
        input_image + clipped_perturbation, clip_min, clip_max)
    return new_image - input_image


def pgd_attack(loss_fn,
               input_image,
               label,
               epsilon,
               num_steps,
               clip_min=None,
               clip_max=None,
               optimizer=UnrolledAdam(),
               project_perturbation=_project_perturbation,
               early_stop_loss_threshold=None,
               is_debug=False):
  """Projected gradient descent for generating adversarial images.

  Args:
    :param loss_fn: A callable which takes `input_image` and `label` as
                    arguments, and returns a batch of loss values. Same
                    interface as UnrolledOptimizer.
    :param input_image: Tensor, a batch of images
    :param label: Tensor, a batch of labels
    :param epsilon: float, the L-infinity norm of the maximum allowable
                    perturbation
    :param num_steps: int, the number of steps of gradient descent
    :param clip_min: float, minimum pixel value
    :param clip_max: float, maximum pixel value
    :param optimizer: An `UnrolledOptimizer` object
    :param project_perturbation: A function, which will be used to enforce
                                 some constraint. It should have the same
                                 signature as `_project_perturbation`.
    :param early_stop_loss_threshold: A float or None. If specified, the
                                      attack will end if the loss is below
                                      `early_stop_loss_threshold`.
    :param is_debug: A bool. If True, print debug info for attack progress.

  Returns:
    adversarial version of `input_image`, with L-infinity difference less than
      epsilon, which tries to minimize loss_fn.

  Note that this function is not intended as an Attack by itself. Rather, it
  is designed as a helper function which you can use to write your own attack
  methods. The method uses a tf.while_loop to optimize a loss function in
  a single sess.run() call.
  """
  assert num_steps is not None
  if is_debug:
    with tf.device("/cpu:0"):
      input_image = tf.Print(
          input_image, [],
          "Starting PGD attack with epsilon: %s" % epsilon)

  init_perturbation = tf.random_uniform(
      tf.shape(input_image),
      minval=tf.cast(-epsilon, input_image.dtype),
      maxval=tf.cast(epsilon, input_image.dtype),
      dtype=input_image.dtype)
  init_perturbation = project_perturbation(init_perturbation, epsilon,
                                           input_image, clip_min=clip_min,
                                           clip_max=clip_max)
  init_optim_state = optimizer.init_state([init_perturbation])
  nest = tf.contrib.framework.nest

  def loop_body(i, perturbation, flat_optim_state):
    """Update perturbation to input image."""
    optim_state = nest.pack_sequence_as(
        structure=init_optim_state, flat_sequence=flat_optim_state)

    def wrapped_loss_fn(x):
      return loss_fn(input_image + x, label)

    new_perturbation_list, new_optim_state = optimizer.minimize(
        wrapped_loss_fn, [perturbation], optim_state)
    loss = reduce_mean(wrapped_loss_fn(perturbation), axis=0)
    if is_debug:
      with tf.device("/cpu:0"):
        loss = tf.Print(loss, [loss], "Total batch loss")
    projected_perturbation = project_perturbation(new_perturbation_list[0],
                                                  epsilon, input_image,
                                                  clip_min=clip_min,
                                                  clip_max=clip_max)
    with tf.control_dependencies([loss]):
      i = tf.identity(i)
      if early_stop_loss_threshold:
        i = tf.cond(
            tf.less(loss, early_stop_loss_threshold),
            lambda: float(num_steps), lambda: i)
    return i + 1, projected_perturbation, nest.flatten(new_optim_state)

  def cond(i, *_):
    return tf.less(i, num_steps)

  flat_init_optim_state = nest.flatten(init_optim_state)
  _, final_perturbation, _ = tf.while_loop(
      cond,
      loop_body,
      loop_vars=[tf.constant(0.), init_perturbation, flat_init_optim_state],
      parallel_iterations=1,
      back_prop=False)
  if project_perturbation is _project_perturbation:
    # TODO: this assert looks totally wrong.
    # Not bothering to fix it now because it's only an assert.
    # 1) Multiplying by 1.1 gives a huge margin of error. This should probably
    #    take the difference and allow a tolerance of 1e-6 or something like
    #    that.
    # 2) I think it should probably check the *absolute value* of
    # final_perturbation
    perturbation_max = epsilon * 1.1
<<<<<<< HEAD
    check_diff = utils_tf.assert_less_equal(
        final_perturbation, perturbation_max,
=======
    check_diff = tf.assert_less_equal(
        final_perturbation,
        tf.cast(perturbation_max, final_perturbation.dtype),
>>>>>>> eab92ace
        message="final_perturbation must change no pixel by more than "
                "%s" % perturbation_max)
  else:
    # TODO: let caller pass in a check_diff function as well as
    # project_perturbation
    check_diff = tf.no_op()

  if clip_min is None or clip_max is None:
    raise NotImplementedError("SPSA only supports clipping for now")
  check_range = [utils_tf.assert_less_equal(input_image, clip_max),
                 utils_tf.assert_greater_equal(input_image, clip_min)]

  with tf.control_dependencies([check_diff] + check_range):
    adversarial_image = input_image + final_perturbation
  return tf.stop_gradient(adversarial_image)


def margin_logit_loss(model_logits, label, num_classes=10):
  """Computes difference between logit for `label` and next highest logit.

  The loss is high when `label` is unlikely (targeted by default).
  This follows the same interface as `loss_fn` for UnrolledOptimizer and
  pgd_attack, i.e. it returns a batch of loss values.
  """
  if 'int' in str(label.dtype):
    logit_mask = tf.one_hot(label, depth=num_classes, axis=-1)
  else:
    logit_mask = label
  if 'int' in str(logit_mask.dtype):
    logit_mask = tf.to_float(logit_mask)
  try:
    label_logits = reduce_sum(logit_mask * model_logits, axis=-1)
  except TypeError:
    raise TypeError("Could not take row-wise dot product between "
                    "logit mask, of dtype " + str(logit_mask.dtype)
                    + " and model_logits, of dtype "
                    + str(model_logits.dtype))
  logits_with_target_label_neg_inf = model_logits - logit_mask * 99999
  highest_nonlabel_logits = reduce_max(
      logits_with_target_label_neg_inf, axis=-1)
  loss = highest_nonlabel_logits - label_logits
  return loss


def _apply_black_border(x, border_size):
  orig_height = x.get_shape().as_list()[1]
  orig_width = x.get_shape().as_list()[2]
  x = tf.image.resize_images(x, (orig_width - 2*border_size,
                                 orig_height - 2*border_size))

  return tf.pad(x, [[0, 0],
                    [border_size, border_size],
                    [border_size, border_size],
                    [0, 0]], 'CONSTANT')


def _apply_transformation(inputs):
  x, trans = inputs[0], inputs[1]
  dx, dy, angle = trans[0], trans[1], trans[2]
  height = x.get_shape().as_list()[1]
  width = x.get_shape().as_list()[2]

  # Pad the image to prevent two-step rotation / translation from truncating corners
  max_dist_from_center = np.sqrt(height**2+width**2) / 2
  min_edge_from_center = float(np.min([height, width])) / 2
  padding = np.ceil(max_dist_from_center - min_edge_from_center).astype(np.int32)
  x = tf.pad(x, [[0, 0],
                 [padding, padding],
                 [padding, padding],
                 [0, 0]],
             'CONSTANT')

  # Apply rotation
  angle *= np.pi / 180
  x = tf.contrib.image.rotate(x, angle, interpolation='BILINEAR')

  # Apply translation
  dx_in_px = -dx * height
  dy_in_px = -dy * width
  translation = tf.convert_to_tensor([dx_in_px, dy_in_px])

  try:
    x = tf.contrib.image.translate(x, translation, interpolation='BILINEAR')
  except AttributeError as e:
    print("WARNING: SpatialAttack requires tf 1.6 or higher")
    raise e
  x = tf.contrib.image.translate(x, translation, interpolation='BILINEAR')
  return tf.image.resize_image_with_crop_or_pad(x, height, width)


def spm(x, model, y=None, n_samples=None, dx_min=-0.1,
        dx_max=0.1, n_dxs=5, dy_min=-0.1, dy_max=0.1, n_dys=5,
        angle_min=-30, angle_max=30, n_angles=31, black_border_size=0):
  """
  TensorFlow implementation of the Spatial Transformation Method.
  :return: a tensor for the adversarial example
  """
  if y is None:
    preds = model.get_probs(x)
    # Using model predictions as ground truth to avoid label leaking
    preds_max = reduce_max(preds, 1, keepdims=True)
    y = tf.to_float(tf.equal(preds, preds_max))
    y = tf.stop_gradient(y)
  y = y / reduce_sum(y, 1, keepdims=True)

  # Define the range of transformations
  dxs = np.linspace(dx_min, dx_max, n_dxs)
  dys = np.linspace(dy_min, dy_max, n_dys)
  angles = np.linspace(angle_min, angle_max, n_angles)

  if n_samples is None:
    import itertools
    transforms = list(itertools.product(*[dxs, dys, angles]))
  else:
    sampled_dxs = np.random.choice(dxs, n_samples)
    sampled_dys = np.random.choice(dys, n_samples)
    sampled_angles = np.random.choice(angles, n_samples)
    transforms = zip(sampled_dxs, sampled_dys, sampled_angles)
  transformed_ims = parallel_apply_transformations(x, transforms, black_border_size)

  def _compute_xent(x):
    preds = model.get_logits(x)
    return tf.nn.softmax_cross_entropy_with_logits_v2(
        labels=y, logits=preds)

  all_xents = tf.map_fn(
      _compute_xent,
      transformed_ims,
      parallel_iterations=1) # Must be 1 to avoid keras race conditions

  # Return the adv_x with worst accuracy

  # all_xents is n_total_samples x batch_size (SB)
  all_xents = tf.stack(all_xents) # SB

  # We want the worst case sample, with the largest xent_loss
  worst_sample_idx = tf.argmax(all_xents, axis=0)  # B

  batch_size = tf.shape(x)[0]
  keys = tf.stack([
      tf.range(batch_size, dtype=tf.int32),
      tf.cast(worst_sample_idx, tf.int32)
  ], axis=1)
  transformed_ims_bshwc = tf.einsum('sbhwc->bshwc', transformed_ims)
  after_lookup = tf.gather_nd(transformed_ims_bshwc, keys)  # BHWC
  return after_lookup


def parallel_apply_transformations(x, transforms, black_border_size=0):
  transforms = tf.convert_to_tensor(transforms, dtype=tf.float32)
  x = _apply_black_border(x, black_border_size)

  num_transforms = transforms.get_shape().as_list()[0]
  im_shape = x.get_shape().as_list()[1:]

  # Pass a copy of x and a transformation to each iteration of the map_fn callable
  tiled_x = tf.reshape(
      tf.tile(x, [num_transforms, 1, 1, 1]),
      [num_transforms, -1] + im_shape)
  elems = [tiled_x, transforms]
  transformed_ims = tf.map_fn(
      _apply_transformation,
      elems,
      dtype=tf.float32,
      parallel_iterations=1,  # Must be 1 to avoid keras race conditions
  )
  return transformed_ims<|MERGE_RESOLUTION|>--- conflicted
+++ resolved
@@ -1855,14 +1855,9 @@
     # 2) I think it should probably check the *absolute value* of
     # final_perturbation
     perturbation_max = epsilon * 1.1
-<<<<<<< HEAD
     check_diff = utils_tf.assert_less_equal(
-        final_perturbation, perturbation_max,
-=======
-    check_diff = tf.assert_less_equal(
         final_perturbation,
         tf.cast(perturbation_max, final_perturbation.dtype),
->>>>>>> eab92ace
         message="final_perturbation must change no pixel by more than "
                 "%s" % perturbation_max)
   else:
