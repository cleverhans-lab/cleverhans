--- conflicted
+++ resolved
@@ -1448,11 +1448,10 @@
         "{} out of {}".format(sum(current != original), sample.shape[0]) +
         " becomes adversarial examples at iteration {}".format(iteration))
     # need to clip this image into the given range
-<<<<<<< HEAD
-    adv_x = np.clip((1+overshoot)*r_tot + sample, clip_min, clip_max)
+    adv_x = np.clip((1 + overshoot) * r_tot + sample, clip_min, clip_max)
     return adv_x
 
-
+  
 def compute_mask(levels, low, high, clip_min=0., clip_max=1.,
                  thermometer=False):
     """Get a mask of allowable perturbations in the interval (low, high).
@@ -1601,11 +1600,8 @@
     flattened_inp = tf.stop_gradient(flattened_inp)
 
     return flattened_inp
-=======
-    adv_x = np.clip((1 + overshoot) * r_tot + sample, clip_min, clip_max)
-    return adv_x
-
-
+
+  
 class LBFGS_attack(object):
     def __init__(self, sess, x, model_preds, targeted_label,
                  binary_search_steps, max_iterations, initial_const, clip_min,
@@ -2056,4 +2052,5 @@
         logits_with_target_label_neg_inf, axis=-1)
     loss = highest_nonlabel_logits - label_logits
     return loss
->>>>>>> 5718494c
+
+
